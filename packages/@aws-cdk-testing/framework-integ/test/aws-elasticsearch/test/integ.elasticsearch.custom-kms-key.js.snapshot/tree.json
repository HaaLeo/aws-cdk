{
  "version": "tree-0.1",
  "tree": {
    "id": "App",
    "path": "",
    "children": {
      "cdk-integ-elasticsearch-custom-kms-key": {
        "id": "cdk-integ-elasticsearch-custom-kms-key",
        "path": "cdk-integ-elasticsearch-custom-kms-key",
        "children": {
          "Key": {
            "id": "Key",
            "path": "cdk-integ-elasticsearch-custom-kms-key/Key",
            "children": {
              "Resource": {
                "id": "Resource",
                "path": "cdk-integ-elasticsearch-custom-kms-key/Key/Resource",
                "attributes": {
                  "aws:cdk:cloudformation:type": "AWS::KMS::Key",
                  "aws:cdk:cloudformation:props": {
                    "keyPolicy": {
                      "Statement": [
                        {
                          "Action": "kms:*",
                          "Effect": "Allow",
                          "Principal": {
                            "AWS": {
                              "Fn::Join": [
                                "",
                                [
                                  "arn:",
                                  {
                                    "Ref": "AWS::Partition"
                                  },
                                  ":iam::",
                                  {
                                    "Ref": "AWS::AccountId"
                                  },
                                  ":root"
                                ]
                              ]
                            }
                          },
                          "Resource": "*"
                        }
                      ],
                      "Version": "2012-10-17"
                    }
                  }
                },
                "constructInfo": {
                  "fqn": "aws-cdk-lib.aws_kms.CfnKey",
                  "version": "0.0.0"
                }
              }
            },
            "constructInfo": {
              "fqn": "aws-cdk-lib.aws_kms.Key",
              "version": "0.0.0"
            }
          },
          "Domain": {
            "id": "Domain",
            "path": "cdk-integ-elasticsearch-custom-kms-key/Domain",
            "children": {
              "SlowSearchLogs": {
                "id": "SlowSearchLogs",
                "path": "cdk-integ-elasticsearch-custom-kms-key/Domain/SlowSearchLogs",
                "children": {
                  "Resource": {
                    "id": "Resource",
                    "path": "cdk-integ-elasticsearch-custom-kms-key/Domain/SlowSearchLogs/Resource",
                    "attributes": {
                      "aws:cdk:cloudformation:type": "AWS::Logs::LogGroup",
                      "aws:cdk:cloudformation:props": {
                        "retentionInDays": 30
                      }
                    },
                    "constructInfo": {
                      "fqn": "aws-cdk-lib.aws_logs.CfnLogGroup",
                      "version": "0.0.0"
                    }
                  }
                },
                "constructInfo": {
                  "fqn": "aws-cdk-lib.aws_logs.LogGroup",
                  "version": "0.0.0"
                }
              },
              "AppLogs": {
                "id": "AppLogs",
                "path": "cdk-integ-elasticsearch-custom-kms-key/Domain/AppLogs",
                "children": {
                  "Resource": {
                    "id": "Resource",
                    "path": "cdk-integ-elasticsearch-custom-kms-key/Domain/AppLogs/Resource",
                    "attributes": {
                      "aws:cdk:cloudformation:type": "AWS::Logs::LogGroup",
                      "aws:cdk:cloudformation:props": {
                        "retentionInDays": 30
                      }
                    },
                    "constructInfo": {
                      "fqn": "aws-cdk-lib.aws_logs.CfnLogGroup",
                      "version": "0.0.0"
                    }
                  }
                },
                "constructInfo": {
                  "fqn": "aws-cdk-lib.aws_logs.LogGroup",
                  "version": "0.0.0"
                }
              },
              "ESLogGroupPolicyc82ca7bfe2f2589b859ebab89e88da2efd284adfad": {
                "id": "ESLogGroupPolicyc82ca7bfe2f2589b859ebab89e88da2efd284adfad",
                "path": "cdk-integ-elasticsearch-custom-kms-key/Domain/ESLogGroupPolicyc82ca7bfe2f2589b859ebab89e88da2efd284adfad",
                "children": {
                  "Provider": {
                    "id": "Provider",
                    "path": "cdk-integ-elasticsearch-custom-kms-key/Domain/ESLogGroupPolicyc82ca7bfe2f2589b859ebab89e88da2efd284adfad/Provider",
                    "constructInfo": {
                      "fqn": "aws-cdk-lib.aws_lambda.SingletonFunction",
                      "version": "0.0.0"
                    }
                  },
                  "Resource": {
                    "id": "Resource",
                    "path": "cdk-integ-elasticsearch-custom-kms-key/Domain/ESLogGroupPolicyc82ca7bfe2f2589b859ebab89e88da2efd284adfad/Resource",
                    "children": {
                      "Default": {
                        "id": "Default",
                        "path": "cdk-integ-elasticsearch-custom-kms-key/Domain/ESLogGroupPolicyc82ca7bfe2f2589b859ebab89e88da2efd284adfad/Resource/Default",
                        "constructInfo": {
                          "fqn": "aws-cdk-lib.CfnResource",
                          "version": "0.0.0"
                        }
                      }
                    },
                    "constructInfo": {
                      "fqn": "aws-cdk-lib.CustomResource",
                      "version": "0.0.0"
                    }
                  },
                  "CustomResourcePolicy": {
                    "id": "CustomResourcePolicy",
                    "path": "cdk-integ-elasticsearch-custom-kms-key/Domain/ESLogGroupPolicyc82ca7bfe2f2589b859ebab89e88da2efd284adfad/CustomResourcePolicy",
                    "children": {
                      "Resource": {
                        "id": "Resource",
                        "path": "cdk-integ-elasticsearch-custom-kms-key/Domain/ESLogGroupPolicyc82ca7bfe2f2589b859ebab89e88da2efd284adfad/CustomResourcePolicy/Resource",
                        "attributes": {
                          "aws:cdk:cloudformation:type": "AWS::IAM::Policy",
                          "aws:cdk:cloudformation:props": {
                            "policyDocument": {
                              "Statement": [
                                {
                                  "Action": [
                                    "logs:DeleteResourcePolicy",
                                    "logs:PutResourcePolicy"
                                  ],
                                  "Effect": "Allow",
                                  "Resource": "*"
                                }
                              ],
                              "Version": "2012-10-17"
                            },
                            "policyName": "DomainESLogGroupPolicyc82ca7bfe2f2589b859ebab89e88da2efd284adfadCustomResourcePolicy0B41F6DF",
                            "roles": [
                              {
                                "Ref": "AWS679f53fac002430cb0da5b7982bd2287ServiceRoleC1EA0FF2"
                              }
                            ]
                          }
                        },
                        "constructInfo": {
                          "fqn": "aws-cdk-lib.aws_iam.CfnPolicy",
                          "version": "0.0.0"
                        }
                      }
                    },
                    "constructInfo": {
                      "fqn": "aws-cdk-lib.aws_iam.Policy",
                      "version": "0.0.0"
                    }
                  }
                },
                "constructInfo": {
                  "fqn": "aws-cdk-lib.custom_resources.AwsCustomResource",
                  "version": "0.0.0"
                }
              },
              "Resource": {
                "id": "Resource",
                "path": "cdk-integ-elasticsearch-custom-kms-key/Domain/Resource",
                "attributes": {
                  "aws:cdk:cloudformation:type": "AWS::Elasticsearch::Domain",
                  "aws:cdk:cloudformation:props": {
                    "cognitoOptions": {
                      "enabled": false
                    },
                    "domainEndpointOptions": {
                      "enforceHttps": false,
                      "tlsSecurityPolicy": "Policy-Min-TLS-1-0-2019-07"
                    },
                    "ebsOptions": {
                      "ebsEnabled": true,
                      "volumeSize": 10,
                      "volumeType": "gp2"
                    },
                    "elasticsearchClusterConfig": {
                      "dedicatedMasterEnabled": false,
                      "instanceCount": 1,
                      "instanceType": "r5.large.elasticsearch",
                      "zoneAwarenessEnabled": false
                    },
                    "elasticsearchVersion": "7.1",
                    "encryptionAtRestOptions": {
                      "enabled": true,
                      "kmsKeyId": {
                        "Ref": "Key961B73FD"
                      }
                    },
                    "logPublishingOptions": {
                      "ES_APPLICATION_LOGS": {
                        "enabled": true,
                        "cloudWatchLogsLogGroupArn": {
                          "Fn::GetAtt": [
                            "DomainAppLogs21698C1B",
                            "Arn"
                          ]
                        }
                      },
                      "SEARCH_SLOW_LOGS": {
                        "enabled": true,
                        "cloudWatchLogsLogGroupArn": {
                          "Fn::GetAtt": [
                            "DomainSlowSearchLogs5B35A97A",
                            "Arn"
                          ]
                        }
                      }
                    },
                    "nodeToNodeEncryptionOptions": {
                      "enabled": true
                    }
                  }
                },
                "constructInfo": {
                  "fqn": "aws-cdk-lib.aws_elasticsearch.CfnDomain",
                  "version": "0.0.0"
                }
              },
              "ESAccessPolicy": {
                "id": "ESAccessPolicy",
                "path": "cdk-integ-elasticsearch-custom-kms-key/Domain/ESAccessPolicy",
                "children": {
                  "Provider": {
                    "id": "Provider",
                    "path": "cdk-integ-elasticsearch-custom-kms-key/Domain/ESAccessPolicy/Provider",
                    "constructInfo": {
                      "fqn": "aws-cdk-lib.aws_lambda.SingletonFunction",
                      "version": "0.0.0"
                    }
                  },
                  "Resource": {
                    "id": "Resource",
                    "path": "cdk-integ-elasticsearch-custom-kms-key/Domain/ESAccessPolicy/Resource",
                    "children": {
                      "Default": {
                        "id": "Default",
                        "path": "cdk-integ-elasticsearch-custom-kms-key/Domain/ESAccessPolicy/Resource/Default",
                        "constructInfo": {
                          "fqn": "aws-cdk-lib.CfnResource",
                          "version": "0.0.0"
                        }
                      }
                    },
                    "constructInfo": {
                      "fqn": "aws-cdk-lib.CustomResource",
                      "version": "0.0.0"
                    }
                  },
                  "CustomResourcePolicy": {
                    "id": "CustomResourcePolicy",
                    "path": "cdk-integ-elasticsearch-custom-kms-key/Domain/ESAccessPolicy/CustomResourcePolicy",
                    "children": {
                      "Resource": {
                        "id": "Resource",
                        "path": "cdk-integ-elasticsearch-custom-kms-key/Domain/ESAccessPolicy/CustomResourcePolicy/Resource",
                        "attributes": {
                          "aws:cdk:cloudformation:type": "AWS::IAM::Policy",
                          "aws:cdk:cloudformation:props": {
                            "policyDocument": {
                              "Statement": [
                                {
                                  "Action": "es:UpdateElasticsearchDomainConfig",
                                  "Effect": "Allow",
                                  "Resource": {
                                    "Fn::GetAtt": [
                                      "Domain66AC69E0",
                                      "Arn"
                                    ]
                                  }
                                }
                              ],
                              "Version": "2012-10-17"
                            },
                            "policyName": "DomainESAccessPolicyCustomResourcePolicy9747FC42",
                            "roles": [
                              {
                                "Ref": "AWS679f53fac002430cb0da5b7982bd2287ServiceRoleC1EA0FF2"
                              }
                            ]
                          }
                        },
                        "constructInfo": {
                          "fqn": "aws-cdk-lib.aws_iam.CfnPolicy",
                          "version": "0.0.0"
                        }
                      }
                    },
                    "constructInfo": {
                      "fqn": "aws-cdk-lib.aws_iam.Policy",
                      "version": "0.0.0"
                    }
                  }
                },
                "constructInfo": {
                  "fqn": "aws-cdk-lib.custom_resources.AwsCustomResource",
                  "version": "0.0.0"
                }
              }
            },
            "constructInfo": {
              "fqn": "aws-cdk-lib.aws_elasticsearch.Domain",
              "version": "0.0.0"
            }
          },
          "LatestNodeRuntimeMap": {
            "id": "LatestNodeRuntimeMap",
            "path": "cdk-integ-elasticsearch-custom-kms-key/LatestNodeRuntimeMap",
            "constructInfo": {
              "fqn": "aws-cdk-lib.CfnMapping",
              "version": "0.0.0"
            }
          },
          "AWS679f53fac002430cb0da5b7982bd2287": {
            "id": "AWS679f53fac002430cb0da5b7982bd2287",
            "path": "cdk-integ-elasticsearch-custom-kms-key/AWS679f53fac002430cb0da5b7982bd2287",
            "children": {
              "ServiceRole": {
                "id": "ServiceRole",
                "path": "cdk-integ-elasticsearch-custom-kms-key/AWS679f53fac002430cb0da5b7982bd2287/ServiceRole",
                "children": {
                  "ImportServiceRole": {
                    "id": "ImportServiceRole",
                    "path": "cdk-integ-elasticsearch-custom-kms-key/AWS679f53fac002430cb0da5b7982bd2287/ServiceRole/ImportServiceRole",
                    "constructInfo": {
                      "fqn": "aws-cdk-lib.Resource",
                      "version": "0.0.0"
                    }
                  },
                  "Resource": {
                    "id": "Resource",
                    "path": "cdk-integ-elasticsearch-custom-kms-key/AWS679f53fac002430cb0da5b7982bd2287/ServiceRole/Resource",
                    "attributes": {
                      "aws:cdk:cloudformation:type": "AWS::IAM::Role",
                      "aws:cdk:cloudformation:props": {
                        "assumeRolePolicyDocument": {
                          "Statement": [
                            {
                              "Action": "sts:AssumeRole",
                              "Effect": "Allow",
                              "Principal": {
                                "Service": "lambda.amazonaws.com"
                              }
                            }
                          ],
                          "Version": "2012-10-17"
                        },
                        "managedPolicyArns": [
                          {
                            "Fn::Join": [
                              "",
                              [
                                "arn:",
                                {
                                  "Ref": "AWS::Partition"
                                },
                                ":iam::aws:policy/service-role/AWSLambdaBasicExecutionRole"
                              ]
                            ]
                          }
                        ]
                      }
                    },
                    "constructInfo": {
                      "fqn": "aws-cdk-lib.aws_iam.CfnRole",
                      "version": "0.0.0"
                    }
                  },
                  "DefaultPolicy": {
                    "id": "DefaultPolicy",
                    "path": "cdk-integ-elasticsearch-custom-kms-key/AWS679f53fac002430cb0da5b7982bd2287/ServiceRole/DefaultPolicy",
                    "children": {
                      "Resource": {
                        "id": "Resource",
                        "path": "cdk-integ-elasticsearch-custom-kms-key/AWS679f53fac002430cb0da5b7982bd2287/ServiceRole/DefaultPolicy/Resource",
                        "attributes": {
                          "aws:cdk:cloudformation:type": "AWS::IAM::Policy",
                          "aws:cdk:cloudformation:props": {
                            "policyDocument": {
                              "Statement": [
                                {
                                  "Action": [
                                    "kms:CreateGrant",
                                    "kms:Describe*",
                                    "kms:List*"
                                  ],
                                  "Effect": "Allow",
                                  "Resource": {
                                    "Fn::GetAtt": [
                                      "Key961B73FD",
                                      "Arn"
                                    ]
                                  }
                                }
                              ],
                              "Version": "2012-10-17"
                            },
                            "policyName": "AWS679f53fac002430cb0da5b7982bd2287ServiceRoleDefaultPolicyD28E1A5E",
                            "roles": [
                              {
                                "Ref": "AWS679f53fac002430cb0da5b7982bd2287ServiceRoleC1EA0FF2"
                              }
                            ]
                          }
                        },
                        "constructInfo": {
                          "fqn": "aws-cdk-lib.aws_iam.CfnPolicy",
                          "version": "0.0.0"
                        }
                      }
                    },
                    "constructInfo": {
                      "fqn": "aws-cdk-lib.aws_iam.Policy",
                      "version": "0.0.0"
                    }
                  }
                },
                "constructInfo": {
                  "fqn": "aws-cdk-lib.aws_iam.Role",
                  "version": "0.0.0"
                }
              },
              "Code": {
                "id": "Code",
                "path": "cdk-integ-elasticsearch-custom-kms-key/AWS679f53fac002430cb0da5b7982bd2287/Code",
                "children": {
                  "Stage": {
                    "id": "Stage",
                    "path": "cdk-integ-elasticsearch-custom-kms-key/AWS679f53fac002430cb0da5b7982bd2287/Code/Stage",
                    "constructInfo": {
                      "fqn": "aws-cdk-lib.AssetStaging",
                      "version": "0.0.0"
                    }
                  },
                  "AssetBucket": {
                    "id": "AssetBucket",
                    "path": "cdk-integ-elasticsearch-custom-kms-key/AWS679f53fac002430cb0da5b7982bd2287/Code/AssetBucket",
                    "constructInfo": {
                      "fqn": "aws-cdk-lib.aws_s3.BucketBase",
                      "version": "0.0.0"
                    }
                  }
                },
                "constructInfo": {
                  "fqn": "aws-cdk-lib.aws_s3_assets.Asset",
                  "version": "0.0.0"
                }
              },
              "Resource": {
                "id": "Resource",
                "path": "cdk-integ-elasticsearch-custom-kms-key/AWS679f53fac002430cb0da5b7982bd2287/Resource",
                "attributes": {
                  "aws:cdk:cloudformation:type": "AWS::Lambda::Function",
                  "aws:cdk:cloudformation:props": {
                    "code": {
                      "s3Bucket": {
                        "Fn::Sub": "cdk-hnb659fds-assets-${AWS::AccountId}-${AWS::Region}"
                      },
                      "s3Key": "746da84b10e215c552e68b6d2061024e4429f0386f43a35ef5e4d2940655692e.zip"
                    },
                    "handler": "index.handler",
                    "role": {
                      "Fn::GetAtt": [
                        "AWS679f53fac002430cb0da5b7982bd2287ServiceRoleC1EA0FF2",
                        "Arn"
                      ]
                    },
                    "runtime": {
                      "Fn::FindInMap": [
                        "LatestNodeRuntimeMap",
                        {
                          "Ref": "AWS::Region"
                        },
                        "value"
                      ]
                    },
                    "timeout": 120
                  }
                },
                "constructInfo": {
                  "fqn": "aws-cdk-lib.aws_lambda.CfnFunction",
                  "version": "0.0.0"
                }
              }
            },
            "constructInfo": {
              "fqn": "aws-cdk-lib.aws_lambda.Function",
              "version": "0.0.0"
            }
          },
          "BootstrapVersion": {
            "id": "BootstrapVersion",
            "path": "cdk-integ-elasticsearch-custom-kms-key/BootstrapVersion",
            "constructInfo": {
              "fqn": "aws-cdk-lib.CfnParameter",
              "version": "0.0.0"
            }
          },
          "CheckBootstrapVersion": {
            "id": "CheckBootstrapVersion",
            "path": "cdk-integ-elasticsearch-custom-kms-key/CheckBootstrapVersion",
            "constructInfo": {
              "fqn": "aws-cdk-lib.CfnRule",
              "version": "0.0.0"
            }
          }
        },
        "constructInfo": {
          "fqn": "aws-cdk-lib.Stack",
          "version": "0.0.0"
        }
      },
      "ElasticsearchCustomKmsInteg": {
        "id": "ElasticsearchCustomKmsInteg",
        "path": "ElasticsearchCustomKmsInteg",
        "children": {
          "DefaultTest": {
            "id": "DefaultTest",
            "path": "ElasticsearchCustomKmsInteg/DefaultTest",
            "children": {
              "Default": {
                "id": "Default",
                "path": "ElasticsearchCustomKmsInteg/DefaultTest/Default",
                "constructInfo": {
                  "fqn": "constructs.Construct",
                  "version": "10.3.0"
                }
              },
              "DeployAssert": {
                "id": "DeployAssert",
                "path": "ElasticsearchCustomKmsInteg/DefaultTest/DeployAssert",
                "children": {
<<<<<<< HEAD
=======
                  "AwsApiCallCloudWatchLogsdescribeResourcePolicies": {
                    "id": "AwsApiCallCloudWatchLogsdescribeResourcePolicies",
                    "path": "ElasticsearchCustomKmsInteg/DefaultTest/DeployAssert/AwsApiCallCloudWatchLogsdescribeResourcePolicies",
                    "children": {
                      "SdkProvider": {
                        "id": "SdkProvider",
                        "path": "ElasticsearchCustomKmsInteg/DefaultTest/DeployAssert/AwsApiCallCloudWatchLogsdescribeResourcePolicies/SdkProvider",
                        "children": {
                          "AssertionsProvider": {
                            "id": "AssertionsProvider",
                            "path": "ElasticsearchCustomKmsInteg/DefaultTest/DeployAssert/AwsApiCallCloudWatchLogsdescribeResourcePolicies/SdkProvider/AssertionsProvider",
                            "constructInfo": {
                              "fqn": "constructs.Construct",
                              "version": "10.3.0"
                            }
                          }
                        },
                        "constructInfo": {
                          "fqn": "@aws-cdk/integ-tests-alpha.AssertionsProvider",
                          "version": "0.0.0"
                        }
                      },
                      "Default": {
                        "id": "Default",
                        "path": "ElasticsearchCustomKmsInteg/DefaultTest/DeployAssert/AwsApiCallCloudWatchLogsdescribeResourcePolicies/Default",
                        "children": {
                          "Default": {
                            "id": "Default",
                            "path": "ElasticsearchCustomKmsInteg/DefaultTest/DeployAssert/AwsApiCallCloudWatchLogsdescribeResourcePolicies/Default/Default",
                            "constructInfo": {
                              "fqn": "aws-cdk-lib.CfnResource",
                              "version": "0.0.0"
                            }
                          }
                        },
                        "constructInfo": {
                          "fqn": "aws-cdk-lib.CustomResource",
                          "version": "0.0.0"
                        }
                      },
                      "AssertionResults": {
                        "id": "AssertionResults",
                        "path": "ElasticsearchCustomKmsInteg/DefaultTest/DeployAssert/AwsApiCallCloudWatchLogsdescribeResourcePolicies/AssertionResults",
                        "constructInfo": {
                          "fqn": "aws-cdk-lib.CfnOutput",
                          "version": "0.0.0"
                        }
                      }
                    },
                    "constructInfo": {
                      "fqn": "@aws-cdk/integ-tests-alpha.AwsApiCall",
                      "version": "0.0.0"
                    }
                  },
                  "SingletonFunction1488541a7b23466481b69b4408076b81": {
                    "id": "SingletonFunction1488541a7b23466481b69b4408076b81",
                    "path": "ElasticsearchCustomKmsInteg/DefaultTest/DeployAssert/SingletonFunction1488541a7b23466481b69b4408076b81",
                    "children": {
                      "Staging": {
                        "id": "Staging",
                        "path": "ElasticsearchCustomKmsInteg/DefaultTest/DeployAssert/SingletonFunction1488541a7b23466481b69b4408076b81/Staging",
                        "constructInfo": {
                          "fqn": "aws-cdk-lib.AssetStaging",
                          "version": "0.0.0"
                        }
                      },
                      "Role": {
                        "id": "Role",
                        "path": "ElasticsearchCustomKmsInteg/DefaultTest/DeployAssert/SingletonFunction1488541a7b23466481b69b4408076b81/Role",
                        "constructInfo": {
                          "fqn": "aws-cdk-lib.CfnResource",
                          "version": "0.0.0"
                        }
                      },
                      "Handler": {
                        "id": "Handler",
                        "path": "ElasticsearchCustomKmsInteg/DefaultTest/DeployAssert/SingletonFunction1488541a7b23466481b69b4408076b81/Handler",
                        "constructInfo": {
                          "fqn": "aws-cdk-lib.CfnResource",
                          "version": "0.0.0"
                        }
                      }
                    },
                    "constructInfo": {
                      "fqn": "constructs.Construct",
                      "version": "10.3.0"
                    }
                  },
                  "LatestNodeRuntimeMap": {
                    "id": "LatestNodeRuntimeMap",
                    "path": "ElasticsearchCustomKmsInteg/DefaultTest/DeployAssert/LatestNodeRuntimeMap",
                    "constructInfo": {
                      "fqn": "aws-cdk-lib.CfnMapping",
                      "version": "0.0.0"
                    }
                  },
>>>>>>> 65d4f1a7
                  "BootstrapVersion": {
                    "id": "BootstrapVersion",
                    "path": "ElasticsearchCustomKmsInteg/DefaultTest/DeployAssert/BootstrapVersion",
                    "constructInfo": {
                      "fqn": "aws-cdk-lib.CfnParameter",
                      "version": "0.0.0"
                    }
                  },
                  "CheckBootstrapVersion": {
                    "id": "CheckBootstrapVersion",
                    "path": "ElasticsearchCustomKmsInteg/DefaultTest/DeployAssert/CheckBootstrapVersion",
                    "constructInfo": {
                      "fqn": "aws-cdk-lib.CfnRule",
                      "version": "0.0.0"
                    }
                  }
                },
                "constructInfo": {
                  "fqn": "aws-cdk-lib.Stack",
                  "version": "0.0.0"
                }
              }
            },
            "constructInfo": {
              "fqn": "@aws-cdk/integ-tests-alpha.IntegTestCase",
              "version": "0.0.0"
            }
          }
        },
        "constructInfo": {
          "fqn": "@aws-cdk/integ-tests-alpha.IntegTest",
          "version": "0.0.0"
        }
      },
      "Tree": {
        "id": "Tree",
        "path": "Tree",
        "constructInfo": {
          "fqn": "constructs.Construct",
          "version": "10.3.0"
        }
      }
    },
    "constructInfo": {
      "fqn": "aws-cdk-lib.App",
      "version": "0.0.0"
    }
  }
}<|MERGE_RESOLUTION|>--- conflicted
+++ resolved
@@ -563,105 +563,6 @@
                 "id": "DeployAssert",
                 "path": "ElasticsearchCustomKmsInteg/DefaultTest/DeployAssert",
                 "children": {
-<<<<<<< HEAD
-=======
-                  "AwsApiCallCloudWatchLogsdescribeResourcePolicies": {
-                    "id": "AwsApiCallCloudWatchLogsdescribeResourcePolicies",
-                    "path": "ElasticsearchCustomKmsInteg/DefaultTest/DeployAssert/AwsApiCallCloudWatchLogsdescribeResourcePolicies",
-                    "children": {
-                      "SdkProvider": {
-                        "id": "SdkProvider",
-                        "path": "ElasticsearchCustomKmsInteg/DefaultTest/DeployAssert/AwsApiCallCloudWatchLogsdescribeResourcePolicies/SdkProvider",
-                        "children": {
-                          "AssertionsProvider": {
-                            "id": "AssertionsProvider",
-                            "path": "ElasticsearchCustomKmsInteg/DefaultTest/DeployAssert/AwsApiCallCloudWatchLogsdescribeResourcePolicies/SdkProvider/AssertionsProvider",
-                            "constructInfo": {
-                              "fqn": "constructs.Construct",
-                              "version": "10.3.0"
-                            }
-                          }
-                        },
-                        "constructInfo": {
-                          "fqn": "@aws-cdk/integ-tests-alpha.AssertionsProvider",
-                          "version": "0.0.0"
-                        }
-                      },
-                      "Default": {
-                        "id": "Default",
-                        "path": "ElasticsearchCustomKmsInteg/DefaultTest/DeployAssert/AwsApiCallCloudWatchLogsdescribeResourcePolicies/Default",
-                        "children": {
-                          "Default": {
-                            "id": "Default",
-                            "path": "ElasticsearchCustomKmsInteg/DefaultTest/DeployAssert/AwsApiCallCloudWatchLogsdescribeResourcePolicies/Default/Default",
-                            "constructInfo": {
-                              "fqn": "aws-cdk-lib.CfnResource",
-                              "version": "0.0.0"
-                            }
-                          }
-                        },
-                        "constructInfo": {
-                          "fqn": "aws-cdk-lib.CustomResource",
-                          "version": "0.0.0"
-                        }
-                      },
-                      "AssertionResults": {
-                        "id": "AssertionResults",
-                        "path": "ElasticsearchCustomKmsInteg/DefaultTest/DeployAssert/AwsApiCallCloudWatchLogsdescribeResourcePolicies/AssertionResults",
-                        "constructInfo": {
-                          "fqn": "aws-cdk-lib.CfnOutput",
-                          "version": "0.0.0"
-                        }
-                      }
-                    },
-                    "constructInfo": {
-                      "fqn": "@aws-cdk/integ-tests-alpha.AwsApiCall",
-                      "version": "0.0.0"
-                    }
-                  },
-                  "SingletonFunction1488541a7b23466481b69b4408076b81": {
-                    "id": "SingletonFunction1488541a7b23466481b69b4408076b81",
-                    "path": "ElasticsearchCustomKmsInteg/DefaultTest/DeployAssert/SingletonFunction1488541a7b23466481b69b4408076b81",
-                    "children": {
-                      "Staging": {
-                        "id": "Staging",
-                        "path": "ElasticsearchCustomKmsInteg/DefaultTest/DeployAssert/SingletonFunction1488541a7b23466481b69b4408076b81/Staging",
-                        "constructInfo": {
-                          "fqn": "aws-cdk-lib.AssetStaging",
-                          "version": "0.0.0"
-                        }
-                      },
-                      "Role": {
-                        "id": "Role",
-                        "path": "ElasticsearchCustomKmsInteg/DefaultTest/DeployAssert/SingletonFunction1488541a7b23466481b69b4408076b81/Role",
-                        "constructInfo": {
-                          "fqn": "aws-cdk-lib.CfnResource",
-                          "version": "0.0.0"
-                        }
-                      },
-                      "Handler": {
-                        "id": "Handler",
-                        "path": "ElasticsearchCustomKmsInteg/DefaultTest/DeployAssert/SingletonFunction1488541a7b23466481b69b4408076b81/Handler",
-                        "constructInfo": {
-                          "fqn": "aws-cdk-lib.CfnResource",
-                          "version": "0.0.0"
-                        }
-                      }
-                    },
-                    "constructInfo": {
-                      "fqn": "constructs.Construct",
-                      "version": "10.3.0"
-                    }
-                  },
-                  "LatestNodeRuntimeMap": {
-                    "id": "LatestNodeRuntimeMap",
-                    "path": "ElasticsearchCustomKmsInteg/DefaultTest/DeployAssert/LatestNodeRuntimeMap",
-                    "constructInfo": {
-                      "fqn": "aws-cdk-lib.CfnMapping",
-                      "version": "0.0.0"
-                    }
-                  },
->>>>>>> 65d4f1a7
                   "BootstrapVersion": {
                     "id": "BootstrapVersion",
                     "path": "ElasticsearchCustomKmsInteg/DefaultTest/DeployAssert/BootstrapVersion",
