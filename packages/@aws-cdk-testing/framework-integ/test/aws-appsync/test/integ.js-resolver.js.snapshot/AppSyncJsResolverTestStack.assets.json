--- conflicted
+++ resolved
@@ -53,11 +53,7 @@
         }
       }
     },
-<<<<<<< HEAD
-    "0351d32f030d2f7023c76f5a073f44cdcf81c0ddc63dae64a49d9d33269539ee": {
-=======
     "3b324c55ad1dfd1bfc93a517c2bd026b60bbf6180ca74d5d51fc2fb0074fada9": {
->>>>>>> aca90272
       "source": {
         "path": "AppSyncJsResolverTestStack.template.json",
         "packaging": "file"
@@ -65,11 +61,7 @@
       "destinations": {
         "current_account-current_region": {
           "bucketName": "cdk-hnb659fds-assets-${AWS::AccountId}-${AWS::Region}",
-<<<<<<< HEAD
-          "objectKey": "0351d32f030d2f7023c76f5a073f44cdcf81c0ddc63dae64a49d9d33269539ee.json",
-=======
           "objectKey": "3b324c55ad1dfd1bfc93a517c2bd026b60bbf6180ca74d5d51fc2fb0074fada9.json",
->>>>>>> aca90272
           "assumeRoleArn": "arn:${AWS::Partition}:iam::${AWS::AccountId}:role/cdk-hnb659fds-file-publishing-role-${AWS::AccountId}-${AWS::Region}"
         }
       }
