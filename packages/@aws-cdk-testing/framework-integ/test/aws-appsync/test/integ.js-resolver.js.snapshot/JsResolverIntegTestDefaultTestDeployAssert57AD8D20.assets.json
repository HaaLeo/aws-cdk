--- conflicted
+++ resolved
@@ -1,34 +1,20 @@
 {
   "version": "34.0.0",
   "files": {
-<<<<<<< HEAD
-    "c7f4a8ca56d10961cf5e40d181faddf14f2ea8b39c5d65c7b61a366b17c7a2ce": {
-      "source": {
-        "path": "asset.c7f4a8ca56d10961cf5e40d181faddf14f2ea8b39c5d65c7b61a366b17c7a2ce.bundle",
-=======
     "eafc02f6925151c95ac6a6ae81a3e36d4cf4e77db52eec8e467ce2a69454a41a": {
       "source": {
         "path": "asset.eafc02f6925151c95ac6a6ae81a3e36d4cf4e77db52eec8e467ce2a69454a41a.bundle",
->>>>>>> aca90272
         "packaging": "zip"
       },
       "destinations": {
         "current_account-current_region": {
           "bucketName": "cdk-hnb659fds-assets-${AWS::AccountId}-${AWS::Region}",
-<<<<<<< HEAD
-          "objectKey": "c7f4a8ca56d10961cf5e40d181faddf14f2ea8b39c5d65c7b61a366b17c7a2ce.zip",
-=======
           "objectKey": "eafc02f6925151c95ac6a6ae81a3e36d4cf4e77db52eec8e467ce2a69454a41a.zip",
->>>>>>> aca90272
           "assumeRoleArn": "arn:${AWS::Partition}:iam::${AWS::AccountId}:role/cdk-hnb659fds-file-publishing-role-${AWS::AccountId}-${AWS::Region}"
         }
       }
     },
-<<<<<<< HEAD
-    "763d169d10d22f0a01c5cab6482fd43062c1c41461ccb9546f484d0d8a4239bd": {
-=======
     "1b15d63dff9f802f1d00de7f76c1404c1c713affed87789e9ae3cf78035094ac": {
->>>>>>> aca90272
       "source": {
         "path": "JsResolverIntegTestDefaultTestDeployAssert57AD8D20.template.json",
         "packaging": "file"
@@ -36,11 +22,7 @@
       "destinations": {
         "current_account-current_region": {
           "bucketName": "cdk-hnb659fds-assets-${AWS::AccountId}-${AWS::Region}",
-<<<<<<< HEAD
-          "objectKey": "763d169d10d22f0a01c5cab6482fd43062c1c41461ccb9546f484d0d8a4239bd.json",
-=======
           "objectKey": "1b15d63dff9f802f1d00de7f76c1404c1c713affed87789e9ae3cf78035094ac.json",
->>>>>>> aca90272
           "assumeRoleArn": "arn:${AWS::Partition}:iam::${AWS::AccountId}:role/cdk-hnb659fds-file-publishing-role-${AWS::AccountId}-${AWS::Region}"
         }
       }
