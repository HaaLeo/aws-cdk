--- conflicted
+++ resolved
@@ -14,11 +14,7 @@
         }
       }
     },
-<<<<<<< HEAD
-    "0df078c7aec5d46f8f7b463f0fc2d54b2b95fa7bb8d895995cc2c3448e65f6ff": {
-=======
     "f5f683a1f90b29f5d334ca8b8c8fd87046522dd13b0beed979e3ac37264ff860": {
->>>>>>> 0fa3b1ef
       "source": {
         "path": "AwsCustomResourceTestDefaultTestDeployAssert289A7DC5.template.json",
         "packaging": "file"
@@ -26,11 +22,7 @@
       "destinations": {
         "current_account-current_region": {
           "bucketName": "cdk-hnb659fds-assets-${AWS::AccountId}-${AWS::Region}",
-<<<<<<< HEAD
-          "objectKey": "0df078c7aec5d46f8f7b463f0fc2d54b2b95fa7bb8d895995cc2c3448e65f6ff.json",
-=======
           "objectKey": "f5f683a1f90b29f5d334ca8b8c8fd87046522dd13b0beed979e3ac37264ff860.json",
->>>>>>> 0fa3b1ef
           "assumeRoleArn": "arn:${AWS::Partition}:iam::${AWS::AccountId}:role/cdk-hnb659fds-file-publishing-role-${AWS::AccountId}-${AWS::Region}"
         }
       }
