{
 "Resources": {
  "AwsApiCallSNSlistTopics": {
   "Type": "Custom::DeployAssert@SdkCallSNSlistTopics",
   "Properties": {
    "ServiceToken": {
     "Fn::GetAtt": [
      "SingletonFunction1488541a7b23466481b69b4408076b81HandlerCD40AE9F",
      "Arn"
     ]
    },
    "service": "SNS",
    "api": "listTopics",
    "expected": {
     "Fn::Join": [
      "",
      [
       "{\"$ObjectLike\":{\"Topics\":{\"$ArrayWith\":[{\"TopicArn\":\"",
       {
        "Fn::ImportValue": "aws-cdk-sdk-js-v3:ExportsOutputRefTopicBFC7AF6ECB4A357A"
       },
       "\"}]}}}"
      ]
     ]
    },
    "flattenResponse": "false",
<<<<<<< HEAD
    "salt": "1717240788255"
=======
    "salt": "1716337634668"
>>>>>>> 65d4f1a7
   },
   "UpdateReplacePolicy": "Delete",
   "DeletionPolicy": "Delete"
  },
  "SingletonFunction1488541a7b23466481b69b4408076b81Role37ABCE73": {
   "Type": "AWS::IAM::Role",
   "Properties": {
    "AssumeRolePolicyDocument": {
     "Version": "2012-10-17",
     "Statement": [
      {
       "Action": "sts:AssumeRole",
       "Effect": "Allow",
       "Principal": {
        "Service": "lambda.amazonaws.com"
       }
      }
     ]
    },
    "ManagedPolicyArns": [
     {
      "Fn::Sub": "arn:${AWS::Partition}:iam::aws:policy/service-role/AWSLambdaBasicExecutionRole"
     }
    ],
    "Policies": [
     {
      "PolicyName": "Inline",
      "PolicyDocument": {
       "Version": "2012-10-17",
       "Statement": [
        {
         "Action": [
          "sns:ListTopics"
         ],
         "Effect": "Allow",
         "Resource": [
          "*"
         ]
        }
       ]
      }
     }
    ]
   }
  },
  "SingletonFunction1488541a7b23466481b69b4408076b81HandlerCD40AE9F": {
   "Type": "AWS::Lambda::Function",
   "Properties": {
    "Runtime": {
     "Fn::FindInMap": [
      "LatestNodeRuntimeMap",
      {
       "Ref": "AWS::Region"
      },
      "value"
     ]
    },
    "Code": {
     "S3Bucket": {
      "Fn::Sub": "cdk-hnb659fds-assets-${AWS::AccountId}-${AWS::Region}"
     },
     "S3Key": "cfdb46b4f2c6702b4a1cc8e23ca426e8de43d13567e73a8453d01c1176393814.zip"
    },
    "Timeout": 120,
    "Handler": "index.handler",
    "Role": {
     "Fn::GetAtt": [
      "SingletonFunction1488541a7b23466481b69b4408076b81Role37ABCE73",
      "Arn"
     ]
    }
   }
  }
 },
 "Outputs": {
  "AssertionResultsAwsApiCallSNSlistTopics": {
   "Value": {
    "Fn::GetAtt": [
     "AwsApiCallSNSlistTopics",
     "assertion"
    ]
   }
  }
 },
 "Mappings": {
  "LatestNodeRuntimeMap": {
   "af-south-1": {
    "value": "nodejs20.x"
   },
   "ap-east-1": {
    "value": "nodejs20.x"
   },
   "ap-northeast-1": {
    "value": "nodejs20.x"
   },
   "ap-northeast-2": {
    "value": "nodejs20.x"
   },
   "ap-northeast-3": {
    "value": "nodejs20.x"
   },
   "ap-south-1": {
    "value": "nodejs20.x"
   },
   "ap-south-2": {
    "value": "nodejs20.x"
   },
   "ap-southeast-1": {
    "value": "nodejs20.x"
   },
   "ap-southeast-2": {
    "value": "nodejs20.x"
   },
   "ap-southeast-3": {
    "value": "nodejs20.x"
   },
   "ap-southeast-4": {
    "value": "nodejs20.x"
   },
   "ca-central-1": {
    "value": "nodejs20.x"
   },
   "cn-north-1": {
    "value": "nodejs18.x"
   },
   "cn-northwest-1": {
    "value": "nodejs18.x"
   },
   "eu-central-1": {
    "value": "nodejs20.x"
   },
   "eu-central-2": {
    "value": "nodejs20.x"
   },
   "eu-north-1": {
    "value": "nodejs20.x"
   },
   "eu-south-1": {
    "value": "nodejs20.x"
   },
   "eu-south-2": {
    "value": "nodejs20.x"
   },
   "eu-west-1": {
    "value": "nodejs20.x"
   },
   "eu-west-2": {
    "value": "nodejs20.x"
   },
   "eu-west-3": {
    "value": "nodejs20.x"
   },
   "il-central-1": {
    "value": "nodejs20.x"
   },
   "me-central-1": {
    "value": "nodejs20.x"
   },
   "me-south-1": {
    "value": "nodejs20.x"
   },
   "sa-east-1": {
    "value": "nodejs20.x"
   },
   "us-east-1": {
    "value": "nodejs20.x"
   },
   "us-east-2": {
    "value": "nodejs20.x"
   },
   "us-gov-east-1": {
    "value": "nodejs18.x"
   },
   "us-gov-west-1": {
    "value": "nodejs18.x"
   },
   "us-iso-east-1": {
    "value": "nodejs18.x"
   },
   "us-iso-west-1": {
    "value": "nodejs18.x"
   },
   "us-isob-east-1": {
    "value": "nodejs18.x"
   },
   "us-west-1": {
    "value": "nodejs20.x"
   },
   "us-west-2": {
    "value": "nodejs20.x"
   }
  }
 },
 "Parameters": {
  "BootstrapVersion": {
   "Type": "AWS::SSM::Parameter::Value<String>",
   "Default": "/cdk-bootstrap/hnb659fds/version",
   "Description": "Version of the CDK Bootstrap resources in this environment, automatically retrieved from SSM Parameter Store. [cdk:skip]"
  }
 },
 "Rules": {
  "CheckBootstrapVersion": {
   "Assertions": [
    {
     "Assert": {
      "Fn::Not": [
       {
        "Fn::Contains": [
         [
          "1",
          "2",
          "3",
          "4",
          "5"
         ],
         {
          "Ref": "BootstrapVersion"
         }
        ]
       }
      ]
     },
     "AssertDescription": "CDK bootstrap stack version 6 required. Please run 'cdk bootstrap' with a recent version of the CDK CLI."
    }
   ]
  }
 }
}<|MERGE_RESOLUTION|>--- conflicted
+++ resolved
@@ -24,11 +24,7 @@
      ]
     },
     "flattenResponse": "false",
-<<<<<<< HEAD
     "salt": "1717240788255"
-=======
-    "salt": "1716337634668"
->>>>>>> 65d4f1a7
    },
    "UpdateReplacePolicy": "Delete",
    "DeletionPolicy": "Delete"
