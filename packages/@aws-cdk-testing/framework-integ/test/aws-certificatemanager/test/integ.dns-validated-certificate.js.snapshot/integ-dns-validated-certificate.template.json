{
 "Resources": {
  "CertificateCertificateRequestorFunctionServiceRoleC04C13DA": {
   "Type": "AWS::IAM::Role",
   "Properties": {
    "AssumeRolePolicyDocument": {
     "Statement": [
      {
       "Action": "sts:AssumeRole",
       "Effect": "Allow",
       "Principal": {
        "Service": "lambda.amazonaws.com"
       }
      }
     ],
     "Version": "2012-10-17"
    },
    "ManagedPolicyArns": [
     {
      "Fn::Join": [
       "",
       [
        "arn:",
        {
         "Ref": "AWS::Partition"
        },
        ":iam::aws:policy/service-role/AWSLambdaBasicExecutionRole"
       ]
      ]
     }
    ]
   }
  },
  "CertificateCertificateRequestorFunctionServiceRoleDefaultPolicy3C8845BC": {
   "Type": "AWS::IAM::Policy",
   "Properties": {
    "PolicyDocument": {
     "Statement": [
      {
       "Action": [
        "acm:AddTagsToCertificate",
        "acm:DeleteCertificate",
        "acm:DescribeCertificate",
        "acm:RequestCertificate",
        "route53:GetChange"
       ],
       "Effect": "Allow",
       "Resource": "*"
      },
      {
       "Action": "route53:changeResourceRecordSets",
       "Condition": {
        "ForAllValues:StringEquals": {
         "route53:ChangeResourceRecordSetsRecordTypes": [
          "CNAME"
         ],
         "route53:ChangeResourceRecordSetsActions": [
          "UPSERT"
         ]
        },
        "ForAllValues:StringLike": {
         "route53:ChangeResourceRecordSetsNormalizedRecordNames": [
          "*.example.com"
         ]
        }
       },
       "Effect": "Allow",
       "Resource": {
        "Fn::Join": [
         "",
         [
          "arn:",
          {
           "Ref": "AWS::Partition"
          },
          ":route53:::hostedzone/Z23ABC4XYZL05B"
         ]
        ]
       }
      }
     ],
     "Version": "2012-10-17"
    },
    "PolicyName": "CertificateCertificateRequestorFunctionServiceRoleDefaultPolicy3C8845BC",
    "Roles": [
     {
      "Ref": "CertificateCertificateRequestorFunctionServiceRoleC04C13DA"
     }
    ]
   }
  },
  "CertificateCertificateRequestorFunction5E845413": {
   "Type": "AWS::Lambda::Function",
   "Properties": {
    "Code": {
     "S3Bucket": {
      "Fn::Sub": "cdk-hnb659fds-assets-${AWS::AccountId}-${AWS::Region}"
     },
     "S3Key": "8dd3f997ac74aa13ef09bc8bed060ecdbe3111898c6bbc0eb4f2130c9c53233b.zip"
    },
    "Handler": "index.certificateRequestHandler",
    "Role": {
     "Fn::GetAtt": [
      "CertificateCertificateRequestorFunctionServiceRoleC04C13DA",
      "Arn"
     ]
    },
    "Runtime": "nodejs18.x",
    "Timeout": 900
   },
   "DependsOn": [
    "CertificateCertificateRequestorFunctionServiceRoleDefaultPolicy3C8845BC",
    "CertificateCertificateRequestorFunctionServiceRoleC04C13DA"
   ]
  },
  "CertificateCertificateRequestorResource2890C6B7": {
   "Type": "AWS::CloudFormation::CustomResource",
   "Properties": {
    "ServiceToken": {
     "Fn::GetAtt": [
      "CertificateCertificateRequestorFunction5E845413",
      "Arn"
     ]
    },
    "DomainName": "*.example.com",
    "HostedZoneId": "Z23ABC4XYZL05B",
    "RemovalPolicy": "retain"
   },
   "UpdateReplacePolicy": "Delete",
   "DeletionPolicy": "Delete"
  }
 },
<<<<<<< HEAD
=======
 "Mappings": {
  "LatestNodeRuntimeMap": {
   "af-south-1": {
    "value": "nodejs20.x"
   },
   "ap-east-1": {
    "value": "nodejs20.x"
   },
   "ap-northeast-1": {
    "value": "nodejs20.x"
   },
   "ap-northeast-2": {
    "value": "nodejs20.x"
   },
   "ap-northeast-3": {
    "value": "nodejs20.x"
   },
   "ap-south-1": {
    "value": "nodejs20.x"
   },
   "ap-south-2": {
    "value": "nodejs20.x"
   },
   "ap-southeast-1": {
    "value": "nodejs20.x"
   },
   "ap-southeast-2": {
    "value": "nodejs20.x"
   },
   "ap-southeast-3": {
    "value": "nodejs20.x"
   },
   "ap-southeast-4": {
    "value": "nodejs20.x"
   },
   "ap-southeast-5": {
    "value": "nodejs20.x"
   },
   "ap-southeast-7": {
    "value": "nodejs20.x"
   },
   "ca-central-1": {
    "value": "nodejs20.x"
   },
   "ca-west-1": {
    "value": "nodejs20.x"
   },
   "cn-north-1": {
    "value": "nodejs18.x"
   },
   "cn-northwest-1": {
    "value": "nodejs18.x"
   },
   "eu-central-1": {
    "value": "nodejs20.x"
   },
   "eu-central-2": {
    "value": "nodejs20.x"
   },
   "eu-isoe-west-1": {
    "value": "nodejs18.x"
   },
   "eu-north-1": {
    "value": "nodejs20.x"
   },
   "eu-south-1": {
    "value": "nodejs20.x"
   },
   "eu-south-2": {
    "value": "nodejs20.x"
   },
   "eu-west-1": {
    "value": "nodejs20.x"
   },
   "eu-west-2": {
    "value": "nodejs20.x"
   },
   "eu-west-3": {
    "value": "nodejs20.x"
   },
   "il-central-1": {
    "value": "nodejs20.x"
   },
   "me-central-1": {
    "value": "nodejs20.x"
   },
   "me-south-1": {
    "value": "nodejs20.x"
   },
   "mx-central-1": {
    "value": "nodejs20.x"
   },
   "sa-east-1": {
    "value": "nodejs20.x"
   },
   "us-east-1": {
    "value": "nodejs20.x"
   },
   "us-east-2": {
    "value": "nodejs20.x"
   },
   "us-gov-east-1": {
    "value": "nodejs18.x"
   },
   "us-gov-west-1": {
    "value": "nodejs18.x"
   },
   "us-iso-east-1": {
    "value": "nodejs18.x"
   },
   "us-iso-west-1": {
    "value": "nodejs18.x"
   },
   "us-isob-east-1": {
    "value": "nodejs18.x"
   },
   "us-west-1": {
    "value": "nodejs20.x"
   },
   "us-west-2": {
    "value": "nodejs20.x"
   }
  }
 },
>>>>>>> aca90272
 "Outputs": {
  "CertificateArn": {
   "Value": {
    "Fn::Join": [
     "",
     [
      "https://",
      {
       "Ref": "AWS::Region"
      },
      ".console.aws.amazon.com/acm/home?region=",
      {
       "Ref": "AWS::Region"
      },
      "#/certificates/",
      {
       "Fn::Select": [
        1,
        {
         "Fn::Split": [
          "/",
          {
           "Fn::GetAtt": [
            "CertificateCertificateRequestorResource2890C6B7",
            "Arn"
           ]
          }
         ]
        }
       ]
      }
     ]
    ]
   }
  }
 },
 "Parameters": {
  "BootstrapVersion": {
   "Type": "AWS::SSM::Parameter::Value<String>",
   "Default": "/cdk-bootstrap/hnb659fds/version",
   "Description": "Version of the CDK Bootstrap resources in this environment, automatically retrieved from SSM Parameter Store. [cdk:skip]"
  }
 },
 "Rules": {
  "CheckBootstrapVersion": {
   "Assertions": [
    {
     "Assert": {
      "Fn::Not": [
       {
        "Fn::Contains": [
         [
          "1",
          "2",
          "3",
          "4",
          "5"
         ],
         {
          "Ref": "BootstrapVersion"
         }
        ]
       }
      ]
     },
     "AssertDescription": "CDK bootstrap stack version 6 required. Please run 'cdk bootstrap' with a recent version of the CDK CLI."
    }
   ]
  }
 }
}<|MERGE_RESOLUTION|>--- conflicted
+++ resolved
@@ -130,8 +130,6 @@
    "DeletionPolicy": "Delete"
   }
  },
-<<<<<<< HEAD
-=======
  "Mappings": {
   "LatestNodeRuntimeMap": {
    "af-south-1": {
@@ -256,7 +254,6 @@
    }
   }
  },
->>>>>>> aca90272
  "Outputs": {
   "CertificateArn": {
    "Value": {
