--- conflicted
+++ resolved
@@ -14,11 +14,7 @@
         }
       }
     },
-<<<<<<< HEAD
-    "5be9dde4b4fb843a4e95e86482f511db8cb0df8997f3357f6c6753e6ec0cb1a1": {
-=======
     "9040e8db6d570f8b25fb78a3b6a53bcd12ddf08ff3ac7134a6051c88111c2b68": {
->>>>>>> 555d1c7f
       "source": {
         "path": "integ-aurora-serverlessv2-cluster.template.json",
         "packaging": "file"
@@ -26,11 +22,7 @@
       "destinations": {
         "current_account-current_region": {
           "bucketName": "cdk-hnb659fds-assets-${AWS::AccountId}-${AWS::Region}",
-<<<<<<< HEAD
-          "objectKey": "5be9dde4b4fb843a4e95e86482f511db8cb0df8997f3357f6c6753e6ec0cb1a1.json",
-=======
           "objectKey": "9040e8db6d570f8b25fb78a3b6a53bcd12ddf08ff3ac7134a6051c88111c2b68.json",
->>>>>>> 555d1c7f
           "assumeRoleArn": "arn:${AWS::Partition}:iam::${AWS::AccountId}:role/cdk-hnb659fds-file-publishing-role-${AWS::AccountId}-${AWS::Region}"
         }
       }
