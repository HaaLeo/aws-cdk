--- conflicted
+++ resolved
@@ -18,11 +18,7 @@
         "validateOnSynth": false,
         "assumeRoleArn": "arn:${AWS::Partition}:iam::${AWS::AccountId}:role/cdk-hnb659fds-deploy-role-${AWS::AccountId}-${AWS::Region}",
         "cloudFormationExecutionRoleArn": "arn:${AWS::Partition}:iam::${AWS::AccountId}:role/cdk-hnb659fds-cfn-exec-role-${AWS::AccountId}-${AWS::Region}",
-<<<<<<< HEAD
-        "stackTemplateAssetObjectUrl": "s3://cdk-hnb659fds-assets-${AWS::AccountId}-${AWS::Region}/d32a0f08fea1f537d214fc0d94567005a9da3cc4de63b921191ec4fc45308421.json",
-=======
         "stackTemplateAssetObjectUrl": "s3://cdk-hnb659fds-assets-${AWS::AccountId}-${AWS::Region}/bbce399c50745bd336475c78e6df208cb4ebc7f17b4154c0e794d7305b57d98e.json",
->>>>>>> 0fa3b1ef
         "requiresBootstrapStackVersion": 6,
         "bootstrapStackVersionSsmParameter": "/cdk-bootstrap/hnb659fds/version",
         "additionalDependencies": [
@@ -184,11 +180,7 @@
         "validateOnSynth": false,
         "assumeRoleArn": "arn:${AWS::Partition}:iam::${AWS::AccountId}:role/cdk-hnb659fds-deploy-role-${AWS::AccountId}-${AWS::Region}",
         "cloudFormationExecutionRoleArn": "arn:${AWS::Partition}:iam::${AWS::AccountId}:role/cdk-hnb659fds-cfn-exec-role-${AWS::AccountId}-${AWS::Region}",
-<<<<<<< HEAD
-        "stackTemplateAssetObjectUrl": "s3://cdk-hnb659fds-assets-${AWS::AccountId}-${AWS::Region}/d320bcb493ee5163f563a2189693e2ce92731d634105582adc9986e1671a3945.json",
-=======
         "stackTemplateAssetObjectUrl": "s3://cdk-hnb659fds-assets-${AWS::AccountId}-${AWS::Region}/8d79bcbb2d5b25ba8359c63de034953bb84b072b0945daddbfe9b9396e9ce977.json",
->>>>>>> 0fa3b1ef
         "requiresBootstrapStackVersion": 6,
         "bootstrapStackVersionSsmParameter": "/cdk-bootstrap/hnb659fds/version",
         "additionalDependencies": [
@@ -205,17 +197,10 @@
         "LogGroupDefaultTestDeployAssert353EE07A.assets"
       ],
       "metadata": {
-<<<<<<< HEAD
-        "/LogGroup/DefaultTest/DeployAssert/AwsApiCallEventBridgeputEvents0bd8e71fa9288c92ca450256c7ed2cd1/Default/Default": [
-          {
-            "type": "aws:cdk:logicalId",
-            "data": "AwsApiCallEventBridgeputEvents0bd8e71fa9288c92ca450256c7ed2cd1"
-=======
         "/LogGroup/DefaultTest/DeployAssert/AwsApiCallEventBridgeputEvents122ceb8b58f43a28ffed54ef30134793/Default/Default": [
           {
             "type": "aws:cdk:logicalId",
             "data": "AwsApiCallEventBridgeputEvents122ceb8b58f43a28ffed54ef30134793"
->>>>>>> 0fa3b1ef
           }
         ],
         "/LogGroup/DefaultTest/DeployAssert/SingletonFunction1488541a7b23466481b69b4408076b81/Role": [
@@ -230,30 +215,6 @@
             "data": "SingletonFunction1488541a7b23466481b69b4408076b81HandlerCD40AE9F"
           }
         ],
-<<<<<<< HEAD
-        "/LogGroup/DefaultTest/DeployAssert/AwsApiCallCloudWatchLogsfilterLogEvents0de9a966c85678b09184674f56d4d755/Default/Default": [
-          {
-            "type": "aws:cdk:logicalId",
-            "data": "AwsApiCallCloudWatchLogsfilterLogEvents0de9a966c85678b09184674f56d4d755"
-          }
-        ],
-        "/LogGroup/DefaultTest/DeployAssert/AwsApiCallCloudWatchLogsfilterLogEvents0de9a966c85678b09184674f56d4d755/AssertionResults": [
-          {
-            "type": "aws:cdk:logicalId",
-            "data": "AssertionResultsAwsApiCallCloudWatchLogsfilterLogEvents0de9a966c85678b09184674f56d4d755"
-          }
-        ],
-        "/LogGroup/DefaultTest/DeployAssert/AwsApiCallCloudWatchLogsdescribeResourcePolicies/Default/Default": [
-          {
-            "type": "aws:cdk:logicalId",
-            "data": "AwsApiCallCloudWatchLogsdescribeResourcePolicies"
-          }
-        ],
-        "/LogGroup/DefaultTest/DeployAssert/AwsApiCallCloudWatchLogsdescribeResourcePolicies/AssertionResults": [
-          {
-            "type": "aws:cdk:logicalId",
-            "data": "AssertionResultsAwsApiCallCloudWatchLogsdescribeResourcePolicies"
-=======
         "/LogGroup/DefaultTest/DeployAssert/AwsApiCallCloudWatchLogsfilterLogEvents3768ebc29ab0d992712c2ff3a590644b/Default/Default": [
           {
             "type": "aws:cdk:logicalId",
@@ -264,7 +225,6 @@
           {
             "type": "aws:cdk:logicalId",
             "data": "AssertionResultsAwsApiCallCloudWatchLogsfilterLogEvents3768ebc29ab0d992712c2ff3a590644b"
->>>>>>> 0fa3b1ef
           }
         ],
         "/LogGroup/DefaultTest/DeployAssert/BootstrapVersion": [
