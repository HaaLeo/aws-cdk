{
  "version": "36.0.5",
  "files": {
    "44e9c4d7a5d3fd2d677e1a7e416b2b56f6b0104bd5eff9cac5557b4c65a9dc61": {
      "source": {
        "path": "asset.44e9c4d7a5d3fd2d677e1a7e416b2b56f6b0104bd5eff9cac5557b4c65a9dc61",
        "packaging": "zip"
      },
      "destinations": {
        "12345678-test-region": {
          "bucketName": "cdk-hnb659fds-assets-12345678-test-region",
          "objectKey": "44e9c4d7a5d3fd2d677e1a7e416b2b56f6b0104bd5eff9cac5557b4c65a9dc61.zip",
          "region": "test-region",
          "assumeRoleArn": "arn:${AWS::Partition}:iam::12345678:role/cdk-hnb659fds-file-publishing-role-12345678-test-region"
        }
      }
    },
    "d3833f63e813b3a96ea04c8c50ca98209330867f5f6ac358efca11f85a3476c2": {
      "source": {
        "path": "asset.d3833f63e813b3a96ea04c8c50ca98209330867f5f6ac358efca11f85a3476c2",
        "packaging": "zip"
      },
      "destinations": {
        "12345678-test-region": {
          "bucketName": "cdk-hnb659fds-assets-12345678-test-region",
          "objectKey": "d3833f63e813b3a96ea04c8c50ca98209330867f5f6ac358efca11f85a3476c2.zip",
          "region": "test-region",
          "assumeRoleArn": "arn:${AWS::Partition}:iam::12345678:role/cdk-hnb659fds-file-publishing-role-12345678-test-region"
        }
      }
    },
    "3322b7049fb0ed2b7cbb644a2ada8d1116ff80c32dca89e6ada846b5de26f961": {
      "source": {
        "path": "asset.3322b7049fb0ed2b7cbb644a2ada8d1116ff80c32dca89e6ada846b5de26f961.zip",
        "packaging": "file"
      },
      "destinations": {
        "12345678-test-region": {
          "bucketName": "cdk-hnb659fds-assets-12345678-test-region",
          "objectKey": "3322b7049fb0ed2b7cbb644a2ada8d1116ff80c32dca89e6ada846b5de26f961.zip",
          "region": "test-region",
          "assumeRoleArn": "arn:${AWS::Partition}:iam::12345678:role/cdk-hnb659fds-file-publishing-role-12345678-test-region"
        }
      }
    },
    "a4c4da3d8af8741fce375f7ccc826c875d4a5c51f00b6aa09a1a90154236948e": {
      "source": {
        "path": "asset.a4c4da3d8af8741fce375f7ccc826c875d4a5c51f00b6aa09a1a90154236948e",
        "packaging": "zip"
      },
      "destinations": {
        "12345678-test-region": {
          "bucketName": "cdk-hnb659fds-assets-12345678-test-region",
          "objectKey": "a4c4da3d8af8741fce375f7ccc826c875d4a5c51f00b6aa09a1a90154236948e.zip",
          "region": "test-region",
          "assumeRoleArn": "arn:${AWS::Partition}:iam::12345678:role/cdk-hnb659fds-file-publishing-role-12345678-test-region"
        }
      }
    },
    "e2204c9fddfc339ea362dec9143b4c22f883d4c18dd38c456f8f6a7161c1073d": {
      "source": {
        "path": "asset.e2204c9fddfc339ea362dec9143b4c22f883d4c18dd38c456f8f6a7161c1073d",
        "packaging": "zip"
      },
      "destinations": {
        "12345678-test-region": {
          "bucketName": "cdk-hnb659fds-assets-12345678-test-region",
          "objectKey": "e2204c9fddfc339ea362dec9143b4c22f883d4c18dd38c456f8f6a7161c1073d.zip",
          "region": "test-region",
          "assumeRoleArn": "arn:${AWS::Partition}:iam::12345678:role/cdk-hnb659fds-file-publishing-role-12345678-test-region"
        }
      }
    },
    "b59f768286e16b69628bb23b9c1a1f07300a24101b8979d8e2a94ff1ab03d09e": {
      "source": {
        "path": "asset.b59f768286e16b69628bb23b9c1a1f07300a24101b8979d8e2a94ff1ab03d09e.json",
        "packaging": "file"
      },
      "destinations": {
        "12345678-test-region": {
          "bucketName": "cdk-hnb659fds-assets-12345678-test-region",
          "objectKey": "b59f768286e16b69628bb23b9c1a1f07300a24101b8979d8e2a94ff1ab03d09e.json",
          "region": "test-region",
          "assumeRoleArn": "arn:${AWS::Partition}:iam::12345678:role/cdk-hnb659fds-file-publishing-role-12345678-test-region"
        }
      }
    },
    "6412a5f4524c6b41d26fbeee226c68c2dad735393940a51008d77e6f8b1038f5": {
      "source": {
        "path": "asset.6412a5f4524c6b41d26fbeee226c68c2dad735393940a51008d77e6f8b1038f5.json",
        "packaging": "file"
      },
      "destinations": {
        "12345678-test-region": {
          "bucketName": "cdk-hnb659fds-assets-12345678-test-region",
          "objectKey": "6412a5f4524c6b41d26fbeee226c68c2dad735393940a51008d77e6f8b1038f5.json",
          "region": "test-region",
          "assumeRoleArn": "arn:${AWS::Partition}:iam::12345678:role/cdk-hnb659fds-file-publishing-role-12345678-test-region"
        }
      }
    },
    "dd2d087eeb6ede1d2a9166639ccbde7bd1b10eef9ba2b4cb3d9855faa4fe8c1f": {
      "source": {
        "path": "integservicecatalogproductSNSTopicProduct3B51CF591.product.template.json",
        "packaging": "file"
      },
      "destinations": {
        "12345678-test-region": {
          "bucketName": "cdk-hnb659fds-assets-12345678-test-region",
          "objectKey": "dd2d087eeb6ede1d2a9166639ccbde7bd1b10eef9ba2b4cb3d9855faa4fe8c1f.json",
          "region": "test-region",
          "assumeRoleArn": "arn:${AWS::Partition}:iam::12345678:role/cdk-hnb659fds-file-publishing-role-12345678-test-region"
        }
      }
    },
    "febf69072bf0640316efdf49d6c38d247fef7de32412b570eaf45f5ca3657784": {
      "source": {
        "path": "integservicecatalogproductS3AssetProductCED6E119.product.template.json",
        "packaging": "file"
      },
      "destinations": {
        "12345678-test-region": {
          "bucketName": "cdk-hnb659fds-assets-12345678-test-region",
          "objectKey": "febf69072bf0640316efdf49d6c38d247fef7de32412b570eaf45f5ca3657784.json",
          "region": "test-region",
          "assumeRoleArn": "arn:${AWS::Partition}:iam::12345678:role/cdk-hnb659fds-file-publishing-role-12345678-test-region"
        }
      }
    },
<<<<<<< HEAD
    "e6e9b36cbcd93621b7b6447a31b50119aeb491051252b9fc281c08ea57b6b58a": {
=======
    "7bc8b5237fc5fc086423c4c76f2ccd27748c00af0c7c4e7caa76b3e1578afee4": {
>>>>>>> 1726abdd
      "source": {
        "path": "integ-servicecatalog-product.template.json",
        "packaging": "file"
      },
      "destinations": {
        "12345678-test-region": {
          "bucketName": "cdk-hnb659fds-assets-12345678-test-region",
<<<<<<< HEAD
          "objectKey": "e6e9b36cbcd93621b7b6447a31b50119aeb491051252b9fc281c08ea57b6b58a.json",
=======
          "objectKey": "7bc8b5237fc5fc086423c4c76f2ccd27748c00af0c7c4e7caa76b3e1578afee4.json",
>>>>>>> 1726abdd
          "region": "test-region",
          "assumeRoleArn": "arn:${AWS::Partition}:iam::12345678:role/cdk-hnb659fds-file-publishing-role-12345678-test-region"
        }
      }
    }
  },
  "dockerImages": {}
}<|MERGE_RESOLUTION|>--- conflicted
+++ resolved
@@ -127,11 +127,7 @@
         }
       }
     },
-<<<<<<< HEAD
-    "e6e9b36cbcd93621b7b6447a31b50119aeb491051252b9fc281c08ea57b6b58a": {
-=======
     "7bc8b5237fc5fc086423c4c76f2ccd27748c00af0c7c4e7caa76b3e1578afee4": {
->>>>>>> 1726abdd
       "source": {
         "path": "integ-servicecatalog-product.template.json",
         "packaging": "file"
@@ -139,11 +135,7 @@
       "destinations": {
         "12345678-test-region": {
           "bucketName": "cdk-hnb659fds-assets-12345678-test-region",
-<<<<<<< HEAD
-          "objectKey": "e6e9b36cbcd93621b7b6447a31b50119aeb491051252b9fc281c08ea57b6b58a.json",
-=======
           "objectKey": "7bc8b5237fc5fc086423c4c76f2ccd27748c00af0c7c4e7caa76b3e1578afee4.json",
->>>>>>> 1726abdd
           "region": "test-region",
           "assumeRoleArn": "arn:${AWS::Partition}:iam::12345678:role/cdk-hnb659fds-file-publishing-role-12345678-test-region"
         }
