--- conflicted
+++ resolved
@@ -1,9 +1,5 @@
 {
-<<<<<<< HEAD
-  "version": "36.0.0",
-=======
   "version": "36.0.5",
->>>>>>> 1726abdd
   "testCases": {
     "aws-cdk-nested-stack-in-product-stack-integ/DefaultTest": {
       "stacks": [
