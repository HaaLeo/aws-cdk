{
  "version": "36.0.5",
  "files": {
    "44e9c4d7a5d3fd2d677e1a7e416b2b56f6b0104bd5eff9cac5557b4c65a9dc61": {
      "source": {
        "path": "asset.44e9c4d7a5d3fd2d677e1a7e416b2b56f6b0104bd5eff9cac5557b4c65a9dc61",
        "packaging": "zip"
      },
      "destinations": {
        "current_account-current_region": {
          "bucketName": "cdk-hnb659fds-assets-${AWS::AccountId}-${AWS::Region}",
          "objectKey": "44e9c4d7a5d3fd2d677e1a7e416b2b56f6b0104bd5eff9cac5557b4c65a9dc61.zip",
          "assumeRoleArn": "arn:${AWS::Partition}:iam::${AWS::AccountId}:role/cdk-hnb659fds-file-publishing-role-${AWS::AccountId}-${AWS::Region}"
        }
      }
    },
    "3322b7049fb0ed2b7cbb644a2ada8d1116ff80c32dca89e6ada846b5de26f961": {
      "source": {
        "path": "asset.3322b7049fb0ed2b7cbb644a2ada8d1116ff80c32dca89e6ada846b5de26f961.zip",
        "packaging": "file"
      },
      "destinations": {
        "current_account-current_region": {
          "bucketName": "cdk-hnb659fds-assets-${AWS::AccountId}-${AWS::Region}",
          "objectKey": "3322b7049fb0ed2b7cbb644a2ada8d1116ff80c32dca89e6ada846b5de26f961.zip",
          "assumeRoleArn": "arn:${AWS::Partition}:iam::${AWS::AccountId}:role/cdk-hnb659fds-file-publishing-role-${AWS::AccountId}-${AWS::Region}"
        }
      }
    },
    "a4c4da3d8af8741fce375f7ccc826c875d4a5c51f00b6aa09a1a90154236948e": {
      "source": {
        "path": "asset.a4c4da3d8af8741fce375f7ccc826c875d4a5c51f00b6aa09a1a90154236948e",
        "packaging": "zip"
      },
      "destinations": {
        "current_account-current_region": {
          "bucketName": "cdk-hnb659fds-assets-${AWS::AccountId}-${AWS::Region}",
          "objectKey": "a4c4da3d8af8741fce375f7ccc826c875d4a5c51f00b6aa09a1a90154236948e.zip",
          "assumeRoleArn": "arn:${AWS::Partition}:iam::${AWS::AccountId}:role/cdk-hnb659fds-file-publishing-role-${AWS::AccountId}-${AWS::Region}"
        }
      }
    },
    "b077b2ec224aacc66364b65a395813dc2a3436a2205ffded3c92116e59f5e975": {
      "source": {
        "path": "asset.b077b2ec224aacc66364b65a395813dc2a3436a2205ffded3c92116e59f5e975",
        "packaging": "zip"
      },
      "destinations": {
        "current_account-current_region": {
          "bucketName": "cdk-hnb659fds-assets-${AWS::AccountId}-${AWS::Region}",
          "objectKey": "b077b2ec224aacc66364b65a395813dc2a3436a2205ffded3c92116e59f5e975.zip",
          "assumeRoleArn": "arn:${AWS::Partition}:iam::${AWS::AccountId}:role/cdk-hnb659fds-file-publishing-role-${AWS::AccountId}-${AWS::Region}"
        }
      }
    },
    "d19f123f7417660caba345fe33585440b4bdddf84c7d743fdcd62fa9711803b5": {
      "source": {
        "path": "asset.d19f123f7417660caba345fe33585440b4bdddf84c7d743fdcd62fa9711803b5",
        "packaging": "zip"
      },
      "destinations": {
        "current_account-current_region": {
          "bucketName": "cdk-hnb659fds-assets-${AWS::AccountId}-${AWS::Region}",
          "objectKey": "d19f123f7417660caba345fe33585440b4bdddf84c7d743fdcd62fa9711803b5.zip",
          "assumeRoleArn": "arn:${AWS::Partition}:iam::${AWS::AccountId}:role/cdk-hnb659fds-file-publishing-role-${AWS::AccountId}-${AWS::Region}"
        }
      }
    },
    "a0283ad80e0316927423bcf52e7df87f128ea4076ed6464f70287b9e41ad6d82": {
      "source": {
        "path": "asset.a0283ad80e0316927423bcf52e7df87f128ea4076ed6464f70287b9e41ad6d82",
        "packaging": "zip"
      },
      "destinations": {
        "current_account-current_region": {
          "bucketName": "cdk-hnb659fds-assets-${AWS::AccountId}-${AWS::Region}",
          "objectKey": "a0283ad80e0316927423bcf52e7df87f128ea4076ed6464f70287b9e41ad6d82.zip",
          "assumeRoleArn": "arn:${AWS::Partition}:iam::${AWS::AccountId}:role/cdk-hnb659fds-file-publishing-role-${AWS::AccountId}-${AWS::Region}"
        }
      }
    },
<<<<<<< HEAD
    "e0c230fc5483712a44554c6e3c31fda5071d313cf96e3f0627252eff396e7460": {
=======
    "403947549f4a80b459ae7a180218844a90e1ac430eddfd73115ff6605f960d01": {
>>>>>>> 1726abdd
      "source": {
        "path": "S3Stack.template.json",
        "packaging": "file"
      },
      "destinations": {
        "current_account-current_region": {
          "bucketName": "cdk-hnb659fds-assets-${AWS::AccountId}-${AWS::Region}",
<<<<<<< HEAD
          "objectKey": "e0c230fc5483712a44554c6e3c31fda5071d313cf96e3f0627252eff396e7460.json",
=======
          "objectKey": "403947549f4a80b459ae7a180218844a90e1ac430eddfd73115ff6605f960d01.json",
>>>>>>> 1726abdd
          "assumeRoleArn": "arn:${AWS::Partition}:iam::${AWS::AccountId}:role/cdk-hnb659fds-file-publishing-role-${AWS::AccountId}-${AWS::Region}"
        }
      }
    }
  },
  "dockerImages": {}
}<|MERGE_RESOLUTION|>--- conflicted
+++ resolved
@@ -79,11 +79,7 @@
         }
       }
     },
-<<<<<<< HEAD
-    "e0c230fc5483712a44554c6e3c31fda5071d313cf96e3f0627252eff396e7460": {
-=======
     "403947549f4a80b459ae7a180218844a90e1ac430eddfd73115ff6605f960d01": {
->>>>>>> 1726abdd
       "source": {
         "path": "S3Stack.template.json",
         "packaging": "file"
@@ -91,11 +87,7 @@
       "destinations": {
         "current_account-current_region": {
           "bucketName": "cdk-hnb659fds-assets-${AWS::AccountId}-${AWS::Region}",
-<<<<<<< HEAD
-          "objectKey": "e0c230fc5483712a44554c6e3c31fda5071d313cf96e3f0627252eff396e7460.json",
-=======
           "objectKey": "403947549f4a80b459ae7a180218844a90e1ac430eddfd73115ff6605f960d01.json",
->>>>>>> 1726abdd
           "assumeRoleArn": "arn:${AWS::Partition}:iam::${AWS::AccountId}:role/cdk-hnb659fds-file-publishing-role-${AWS::AccountId}-${AWS::Region}"
         }
       }
