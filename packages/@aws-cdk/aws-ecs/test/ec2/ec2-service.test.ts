--- conflicted
+++ resolved
@@ -1183,11 +1183,7 @@
       });
 
       // THEN
-<<<<<<< HEAD
       Annotations.fromStack(stack).hasWarning('/Default/Ec2Service', 'taskDefinition and launchType are blanked out when using external deployment controller.');
-=======
-      expect(service.node.metadata[0].data).toEqual('taskDefinition and launchType are blanked out when using external deployment controller.');
->>>>>>> 54de667d
       Template.fromStack(stack).hasResourceProperties('AWS::ECS::Service', {
         Cluster: {
           Ref: 'EcsCluster97242B84',
