--- conflicted
+++ resolved
@@ -213,13 +213,8 @@
     "@aws-cdk/aws-wafv2": "0.0.0",
     "@aws-cdk/aws-workspaces": "0.0.0",
     "@aws-cdk/core": "0.0.0",
-<<<<<<< HEAD
-    "constructs": "^3.3.69",
+    "constructs": "^10.0.0",
     "yaml": "1.10.2"
-=======
-    "@aws-cdk/yaml-cfn": "0.0.0",
-    "constructs": "^10.0.0"
->>>>>>> 2819b32e
   },
   "peerDependencies": {
     "@aws-cdk/alexa-ask": "0.0.0",
@@ -369,12 +364,7 @@
     "@aws-cdk/aws-wafv2": "0.0.0",
     "@aws-cdk/aws-workspaces": "0.0.0",
     "@aws-cdk/core": "0.0.0",
-<<<<<<< HEAD
-    "constructs": "^3.3.69"
-=======
-    "@aws-cdk/yaml-cfn": "0.0.0",
     "constructs": "^10.0.0"
->>>>>>> 2819b32e
   },
   "devDependencies": {
     "@types/jest": "^26.0.22",
