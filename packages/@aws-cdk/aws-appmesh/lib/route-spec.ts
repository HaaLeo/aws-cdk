--- conflicted
+++ resolved
@@ -1,8 +1,5 @@
-<<<<<<< HEAD
 import * as cdk from '@aws-cdk/core';
-=======
 import { Construct } from 'constructs';
->>>>>>> 59d92019
 import { CfnRoute } from './appmesh.generated';
 import { Protocol, HttpTimeout, GrpcTimeout, TcpTimeout } from './shared-interfaces';
 import { IVirtualNode } from './virtual-node';
