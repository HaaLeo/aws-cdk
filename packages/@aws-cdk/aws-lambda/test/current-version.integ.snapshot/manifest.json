{
  "version": "20.0.0",
  "artifacts": {
    "Tree": {
      "type": "cdk:tree",
      "properties": {
        "file": "tree.json"
      }
    },
    "lambda-test-current-version": {
      "type": "aws:cloudformation:stack",
      "environment": "aws://unknown-account/unknown-region",
      "properties": {
        "templateFile": "lambda-test-current-version.template.json",
        "validateOnSynth": false
      },
      "metadata": {
        "/lambda-test-current-version": [
          {
            "type": "aws:cdk:asset",
            "data": {
              "path": "asset.8811a2632ac5564a08fd269e159298f7e497f259578b0dc5e927a1f48ab24d34",
              "id": "8811a2632ac5564a08fd269e159298f7e497f259578b0dc5e927a1f48ab24d34",
              "packaging": "zip",
              "sourceHash": "8811a2632ac5564a08fd269e159298f7e497f259578b0dc5e927a1f48ab24d34",
              "s3BucketParameter": "AssetParameters8811a2632ac5564a08fd269e159298f7e497f259578b0dc5e927a1f48ab24d34S3BucketB47CCF1E",
              "s3KeyParameter": "AssetParameters8811a2632ac5564a08fd269e159298f7e497f259578b0dc5e927a1f48ab24d34S3VersionKey80D7B84B",
              "artifactHashParameter": "AssetParameters8811a2632ac5564a08fd269e159298f7e497f259578b0dc5e927a1f48ab24d34ArtifactHash70E274C4"
            }
          }
        ],
        "/lambda-test-current-version/MyLambda/ServiceRole/Resource": [
          {
            "type": "aws:cdk:logicalId",
            "data": "MyLambdaServiceRole4539ECB6"
          }
        ],
        "/lambda-test-current-version/MyLambda/Resource": [
          {
            "type": "aws:cdk:logicalId",
            "data": "MyLambdaCCE802FB"
          }
        ],
        "/lambda-test-current-version/MyLambda/CurrentVersion/Resource": [
          {
            "type": "aws:cdk:logicalId",
            "data": "MyLambdaCurrentVersionE7A382CC1c5f33e29b34a521d6a59697cc440454"
          }
        ],
        "/lambda-test-current-version/MyLambda/CurrentVersion/EventInvokeConfig/Resource": [
          {
            "type": "aws:cdk:logicalId",
            "data": "MyLambdaCurrentVersionEventInvokeConfigD120DC68",
            "trace": [
              "!!DESTRUCTIVE_CHANGES: WILL_REPLACE"
            ]
          }
        ],
        "/lambda-test-current-version/MyLambda/CurrentVersion/Aliaslive/Resource": [
          {
            "type": "aws:cdk:logicalId",
            "data": "MyLambdaCurrentVersionAliaslive9151E913"
          }
        ],
        "/lambda-test-current-version/AssetParameters/8811a2632ac5564a08fd269e159298f7e497f259578b0dc5e927a1f48ab24d34/S3Bucket": [
          {
            "type": "aws:cdk:logicalId",
            "data": "AssetParameters8811a2632ac5564a08fd269e159298f7e497f259578b0dc5e927a1f48ab24d34S3BucketB47CCF1E"
          }
        ],
        "/lambda-test-current-version/AssetParameters/8811a2632ac5564a08fd269e159298f7e497f259578b0dc5e927a1f48ab24d34/S3VersionKey": [
          {
            "type": "aws:cdk:logicalId",
            "data": "AssetParameters8811a2632ac5564a08fd269e159298f7e497f259578b0dc5e927a1f48ab24d34S3VersionKey80D7B84B"
          }
        ],
        "/lambda-test-current-version/AssetParameters/8811a2632ac5564a08fd269e159298f7e497f259578b0dc5e927a1f48ab24d34/ArtifactHash": [
          {
            "type": "aws:cdk:logicalId",
            "data": "AssetParameters8811a2632ac5564a08fd269e159298f7e497f259578b0dc5e927a1f48ab24d34ArtifactHash70E274C4"
          }
        ],
<<<<<<< HEAD
        "MyLambdaCurrentVersionE7A382CC132baf6493c3210af4c8c0e36b416660": [
          {
            "type": "aws:cdk:logicalId",
            "data": "MyLambdaCurrentVersionE7A382CC132baf6493c3210af4c8c0e36b416660",
=======
        "MyLambdaCurrentVersionE7A382CC721de083c6b4b6360a9c534b79eb610e": [
          {
            "type": "aws:cdk:logicalId",
            "data": "MyLambdaCurrentVersionE7A382CC721de083c6b4b6360a9c534b79eb610e",
>>>>>>> 96d54df1
            "trace": [
              "!!DESTRUCTIVE_CHANGES: WILL_DESTROY"
            ]
          }
        ]
      },
      "displayName": "lambda-test-current-version"
    }
  }
}<|MERGE_RESOLUTION|>--- conflicted
+++ resolved
@@ -80,17 +80,10 @@
             "data": "AssetParameters8811a2632ac5564a08fd269e159298f7e497f259578b0dc5e927a1f48ab24d34ArtifactHash70E274C4"
           }
         ],
-<<<<<<< HEAD
-        "MyLambdaCurrentVersionE7A382CC132baf6493c3210af4c8c0e36b416660": [
-          {
-            "type": "aws:cdk:logicalId",
-            "data": "MyLambdaCurrentVersionE7A382CC132baf6493c3210af4c8c0e36b416660",
-=======
         "MyLambdaCurrentVersionE7A382CC721de083c6b4b6360a9c534b79eb610e": [
           {
             "type": "aws:cdk:logicalId",
             "data": "MyLambdaCurrentVersionE7A382CC721de083c6b4b6360a9c534b79eb610e",
->>>>>>> 96d54df1
             "trace": [
               "!!DESTRUCTIVE_CHANGES: WILL_DESTROY"
             ]
