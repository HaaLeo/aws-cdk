--- conflicted
+++ resolved
@@ -8,13 +8,9 @@
 import { CfnRule } from '../cfn-rule';
 import { Stack } from '../stack';
 import { Token } from '../token';
-<<<<<<< HEAD
+import { assertBound, contentHash } from './_shared';
 import { StackSynthesizer } from './stack-synthesizer';
 import { ISynthesisSession } from './types';
-=======
->>>>>>> ea67c545
-import { assertBound, contentHash } from './_shared';
-import { StackSynthesizer } from './stack-synthesizer';
 
 export const BOOTSTRAP_QUALIFIER_CONTEXT = '@aws-cdk/core:bootstrapQualifier';
 
@@ -576,7 +572,6 @@
   return ret;
 }
 
-
 function validateFileAssetSource(asset: FileAssetSource) {
   if (!!asset.executable === !!asset.fileName) {
     throw new Error(`Exactly one of 'fileName' or 'executable' is required, got: ${JSON.stringify(asset)}`);
