{
  "name": "aws-cdk-lib",
  "version": "0.0.0",
  "description": "The AWS Cloud Development Kit library",
  "main": "lib/index.js",
  "types": "lib/index.d.ts",
  "repository": {
    "type": "git",
    "url": "https://github.com/aws/aws-cdk.git",
    "directory": "packages/aws-cdk-lib"
  },
  "stability": "experimental",
  "maturity": "developer-preview",
  "scripts": {
    "gen": "ubergen",
    "build": "cdk-build",
    "lint": "cdk-lint",
    "test": "echo done",
    "package": "cdk-package",
    "pkglint": "pkglint -f",
    "build+test": "yarn build && yarn test",
    "build+test+package": "yarn build+test && yarn package",
    "watch": "cdk-watch",
    "compat": "cdk-compat",
    "rosetta:extract": "yarn --silent jsii-rosetta extract"
  },
  "awslint": {
    "exclude": [
      "*:*"
    ]
  },
  "cdk-build": {
    "eslint": {
      "disable": true
    }
  },
  "pkglint": {
    "exclude": [
      "package-info/maturity",
      "jsii/java",
      "jsii/python",
      "jsii/dotnet"
    ]
  },
  "jsii": {
    "excludeTypescript": [
      "build-tools/*"
    ],
    "outdir": "dist",
    "targets": {
      "dotnet": {
        "namespace": "Amazon.CDK",
        "packageId": "Amazon.CDK.Lib",
        "iconUrl": "https://raw.githubusercontent.com/aws/aws-cdk/master/logo/default-256-dark.png",
        "versionSuffix": "-devpreview"
      },
      "java": {
        "package": "software.amazon.awscdk.core",
        "maven": {
          "groupId": "software.amazon.awscdk",
<<<<<<< HEAD
          "artifactId": "aws-cdk-lib",
          "versionSuffix": ".DEVPREVIEW"
=======
          "artifactId": "lib"
>>>>>>> 59d92019
        }
      },
      "python": {
        "distName": "aws-cdk-lib",
        "module": "aws_cdk"
      }
    },
    "projectReferences": false
  },
  "author": {
    "name": "Amazon Web Services",
    "url": "https://aws.amazon.com",
    "organization": true
  },
  "license": "Apache-2.0",
  "bundledDependencies": [
    "@balena/dockerignore",
    "case",
    "fs-extra",
    "ignore",
    "jsonschema",
    "minimatch",
    "punycode",
    "semver",
    "yaml"
  ],
  "dependencies": {
    "@balena/dockerignore": "^1.0.2",
    "case": "1.6.3",
    "fs-extra": "^9.1.0",
    "ignore": "^5.1.8",
    "jsonschema": "^1.4.0",
    "minimatch": "^3.0.4",
    "punycode": "^2.1.1",
    "semver": "^7.3.4",
    "yaml": "1.10.0"
  },
  "devDependencies": {
    "@aws-cdk/alexa-ask": "0.0.0",
    "@aws-cdk/app-delivery": "0.0.0",
    "@aws-cdk/assets": "0.0.0",
    "@aws-cdk/aws-accessanalyzer": "0.0.0",
    "@aws-cdk/aws-acmpca": "0.0.0",
    "@aws-cdk/aws-amazonmq": "0.0.0",
    "@aws-cdk/aws-amplify": "0.0.0",
    "@aws-cdk/aws-apigateway": "0.0.0",
    "@aws-cdk/aws-apigatewayv2": "0.0.0",
    "@aws-cdk/aws-apigatewayv2-authorizers": "0.0.0",
    "@aws-cdk/aws-apigatewayv2-integrations": "0.0.0",
    "@aws-cdk/aws-appconfig": "0.0.0",
    "@aws-cdk/aws-appflow": "0.0.0",
    "@aws-cdk/aws-applicationautoscaling": "0.0.0",
    "@aws-cdk/aws-applicationinsights": "0.0.0",
    "@aws-cdk/aws-appmesh": "0.0.0",
    "@aws-cdk/aws-appstream": "0.0.0",
    "@aws-cdk/aws-appsync": "0.0.0",
    "@aws-cdk/aws-athena": "0.0.0",
    "@aws-cdk/aws-auditmanager": "0.0.0",
    "@aws-cdk/aws-autoscaling": "0.0.0",
    "@aws-cdk/aws-autoscaling-common": "0.0.0",
    "@aws-cdk/aws-autoscaling-hooktargets": "0.0.0",
    "@aws-cdk/aws-autoscalingplans": "0.0.0",
    "@aws-cdk/aws-backup": "0.0.0",
    "@aws-cdk/aws-batch": "0.0.0",
    "@aws-cdk/aws-budgets": "0.0.0",
    "@aws-cdk/aws-cassandra": "0.0.0",
    "@aws-cdk/aws-ce": "0.0.0",
    "@aws-cdk/aws-certificatemanager": "0.0.0",
    "@aws-cdk/aws-chatbot": "0.0.0",
    "@aws-cdk/aws-cloud9": "0.0.0",
    "@aws-cdk/aws-cloudformation": "0.0.0",
    "@aws-cdk/aws-cloudfront": "0.0.0",
    "@aws-cdk/aws-cloudfront-origins": "0.0.0",
    "@aws-cdk/aws-cloudtrail": "0.0.0",
    "@aws-cdk/aws-cloudwatch": "0.0.0",
    "@aws-cdk/aws-cloudwatch-actions": "0.0.0",
    "@aws-cdk/aws-codeartifact": "0.0.0",
    "@aws-cdk/aws-codebuild": "0.0.0",
    "@aws-cdk/aws-codecommit": "0.0.0",
    "@aws-cdk/aws-codedeploy": "0.0.0",
    "@aws-cdk/aws-codeguruprofiler": "0.0.0",
    "@aws-cdk/aws-codegurureviewer": "0.0.0",
    "@aws-cdk/aws-codepipeline": "0.0.0",
    "@aws-cdk/aws-codepipeline-actions": "0.0.0",
    "@aws-cdk/aws-codestar": "0.0.0",
    "@aws-cdk/aws-codestarconnections": "0.0.0",
    "@aws-cdk/aws-codestarnotifications": "0.0.0",
    "@aws-cdk/aws-cognito": "0.0.0",
    "@aws-cdk/aws-config": "0.0.0",
    "@aws-cdk/aws-databrew": "0.0.0",
    "@aws-cdk/aws-datapipeline": "0.0.0",
    "@aws-cdk/aws-datasync": "0.0.0",
    "@aws-cdk/aws-dax": "0.0.0",
    "@aws-cdk/aws-detective": "0.0.0",
    "@aws-cdk/aws-devopsguru": "0.0.0",
    "@aws-cdk/aws-directoryservice": "0.0.0",
    "@aws-cdk/aws-dlm": "0.0.0",
    "@aws-cdk/aws-dms": "0.0.0",
    "@aws-cdk/aws-docdb": "0.0.0",
    "@aws-cdk/aws-dynamodb": "0.0.0",
    "@aws-cdk/aws-ec2": "0.0.0",
    "@aws-cdk/aws-ecr": "0.0.0",
    "@aws-cdk/aws-ecr-assets": "0.0.0",
    "@aws-cdk/aws-ecs": "0.0.0",
    "@aws-cdk/aws-ecs-patterns": "0.0.0",
    "@aws-cdk/aws-efs": "0.0.0",
    "@aws-cdk/aws-eks": "0.0.0",
    "@aws-cdk/aws-eks-legacy": "0.0.0",
    "@aws-cdk/aws-elasticache": "0.0.0",
    "@aws-cdk/aws-elasticbeanstalk": "0.0.0",
    "@aws-cdk/aws-elasticloadbalancing": "0.0.0",
    "@aws-cdk/aws-elasticloadbalancingv2": "0.0.0",
    "@aws-cdk/aws-elasticloadbalancingv2-actions": "0.0.0",
    "@aws-cdk/aws-elasticloadbalancingv2-targets": "0.0.0",
    "@aws-cdk/aws-elasticsearch": "0.0.0",
    "@aws-cdk/aws-emr": "0.0.0",
    "@aws-cdk/aws-emrcontainers": "0.0.0",
    "@aws-cdk/aws-events": "0.0.0",
    "@aws-cdk/aws-events-targets": "0.0.0",
    "@aws-cdk/aws-eventschemas": "0.0.0",
    "@aws-cdk/aws-fms": "0.0.0",
    "@aws-cdk/aws-fsx": "0.0.0",
    "@aws-cdk/aws-gamelift": "0.0.0",
    "@aws-cdk/aws-globalaccelerator": "0.0.0",
    "@aws-cdk/aws-glue": "0.0.0",
    "@aws-cdk/aws-greengrass": "0.0.0",
    "@aws-cdk/aws-greengrassv2": "0.0.0",
    "@aws-cdk/aws-guardduty": "0.0.0",
    "@aws-cdk/aws-iam": "0.0.0",
    "@aws-cdk/aws-imagebuilder": "0.0.0",
    "@aws-cdk/aws-inspector": "0.0.0",
    "@aws-cdk/aws-iot": "0.0.0",
    "@aws-cdk/aws-iot1click": "0.0.0",
    "@aws-cdk/aws-iotanalytics": "0.0.0",
    "@aws-cdk/aws-iotevents": "0.0.0",
    "@aws-cdk/aws-iotsitewise": "0.0.0",
    "@aws-cdk/aws-iotthingsgraph": "0.0.0",
    "@aws-cdk/aws-iotwireless": "0.0.0",
    "@aws-cdk/aws-ivs": "0.0.0",
    "@aws-cdk/aws-kendra": "0.0.0",
    "@aws-cdk/aws-kinesis": "0.0.0",
    "@aws-cdk/aws-kinesisanalytics": "0.0.0",
    "@aws-cdk/aws-kinesisanalytics-flink": "0.0.0",
    "@aws-cdk/aws-kinesisfirehose": "0.0.0",
    "@aws-cdk/aws-kms": "0.0.0",
    "@aws-cdk/aws-lakeformation": "0.0.0",
    "@aws-cdk/aws-lambda": "0.0.0",
    "@aws-cdk/aws-lambda-destinations": "0.0.0",
    "@aws-cdk/aws-lambda-event-sources": "0.0.0",
    "@aws-cdk/aws-lambda-nodejs": "0.0.0",
    "@aws-cdk/aws-lambda-python": "0.0.0",
    "@aws-cdk/aws-licensemanager": "0.0.0",
    "@aws-cdk/aws-logs": "0.0.0",
    "@aws-cdk/aws-logs-destinations": "0.0.0",
    "@aws-cdk/aws-lookoutvision": "0.0.0",
    "@aws-cdk/aws-macie": "0.0.0",
    "@aws-cdk/aws-managedblockchain": "0.0.0",
    "@aws-cdk/aws-mediaconnect": "0.0.0",
    "@aws-cdk/aws-mediaconvert": "0.0.0",
    "@aws-cdk/aws-medialive": "0.0.0",
    "@aws-cdk/aws-mediapackage": "0.0.0",
    "@aws-cdk/aws-mediastore": "0.0.0",
    "@aws-cdk/aws-msk": "0.0.0",
    "@aws-cdk/aws-mwaa": "0.0.0",
    "@aws-cdk/aws-neptune": "0.0.0",
    "@aws-cdk/aws-networkfirewall": "0.0.0",
    "@aws-cdk/aws-networkmanager": "0.0.0",
    "@aws-cdk/aws-opsworks": "0.0.0",
    "@aws-cdk/aws-opsworkscm": "0.0.0",
    "@aws-cdk/aws-pinpoint": "0.0.0",
    "@aws-cdk/aws-pinpointemail": "0.0.0",
    "@aws-cdk/aws-qldb": "0.0.0",
    "@aws-cdk/aws-quicksight": "0.0.0",
    "@aws-cdk/aws-ram": "0.0.0",
    "@aws-cdk/aws-rds": "0.0.0",
    "@aws-cdk/aws-redshift": "0.0.0",
    "@aws-cdk/aws-resourcegroups": "0.0.0",
    "@aws-cdk/aws-robomaker": "0.0.0",
    "@aws-cdk/aws-route53": "0.0.0",
    "@aws-cdk/aws-route53-patterns": "0.0.0",
    "@aws-cdk/aws-route53-targets": "0.0.0",
    "@aws-cdk/aws-route53resolver": "0.0.0",
    "@aws-cdk/aws-s3": "0.0.0",
    "@aws-cdk/aws-s3-assets": "0.0.0",
    "@aws-cdk/aws-s3-deployment": "0.0.0",
    "@aws-cdk/aws-s3-notifications": "0.0.0",
    "@aws-cdk/aws-s3outposts": "0.0.0",
    "@aws-cdk/aws-sagemaker": "0.0.0",
    "@aws-cdk/aws-sam": "0.0.0",
    "@aws-cdk/aws-sdb": "0.0.0",
    "@aws-cdk/aws-secretsmanager": "0.0.0",
    "@aws-cdk/aws-securityhub": "0.0.0",
    "@aws-cdk/aws-servicecatalog": "0.0.0",
    "@aws-cdk/aws-servicecatalogappregistry": "0.0.0",
    "@aws-cdk/aws-servicediscovery": "0.0.0",
    "@aws-cdk/aws-ses": "0.0.0",
    "@aws-cdk/aws-ses-actions": "0.0.0",
    "@aws-cdk/aws-signer": "0.0.0",
    "@aws-cdk/aws-sns": "0.0.0",
    "@aws-cdk/aws-sns-subscriptions": "0.0.0",
    "@aws-cdk/aws-sqs": "0.0.0",
    "@aws-cdk/aws-ssm": "0.0.0",
    "@aws-cdk/aws-sso": "0.0.0",
    "@aws-cdk/aws-stepfunctions": "0.0.0",
    "@aws-cdk/aws-stepfunctions-tasks": "0.0.0",
    "@aws-cdk/aws-synthetics": "0.0.0",
    "@aws-cdk/aws-timestream": "0.0.0",
    "@aws-cdk/aws-transfer": "0.0.0",
    "@aws-cdk/aws-waf": "0.0.0",
    "@aws-cdk/aws-wafregional": "0.0.0",
    "@aws-cdk/aws-wafv2": "0.0.0",
    "@aws-cdk/aws-workspaces": "0.0.0",
    "@aws-cdk/cloud-assembly-schema": "0.0.0",
    "@aws-cdk/cloudformation-include": "0.0.0",
    "@aws-cdk/core": "0.0.0",
    "@aws-cdk/custom-resources": "0.0.0",
    "@aws-cdk/cx-api": "0.0.0",
    "@aws-cdk/lambda-layer-awscli": "0.0.0",
    "@aws-cdk/lambda-layer-kubectl": "0.0.0",
    "@aws-cdk/pipelines": "0.0.0",
    "@aws-cdk/region-info": "0.0.0",
    "@aws-cdk/yaml-cfn": "0.0.0",
    "@types/fs-extra": "^8.1.1",
    "@types/node": "^10.17.54",
    "cdk-build-tools": "0.0.0",
    "constructs": "10.0.0-pre.5",
    "fs-extra": "^9.1.0",
    "pkglint": "0.0.0",
    "ts-node": "^9.1.1",
    "typescript": "~3.8.3",
    "ubergen": "0.0.0"
  },
  "peerDependencies": {
    "constructs": "10.0.0-pre.5"
  },
  "homepage": "https://github.com/aws/aws-cdk",
  "engines": {
    "node": ">= 10.13.0 <13 || >=13.7.0"
  },
  "keywords": [
    "aws",
    "cdk"
  ],
  "awscdkio": {
    "announce": false
  },
  "ubergen": {
    "exclude": true
  },
  "publishConfig": {
    "tag": "latest"
  }
}<|MERGE_RESOLUTION|>--- conflicted
+++ resolved
@@ -58,12 +58,8 @@
         "package": "software.amazon.awscdk.core",
         "maven": {
           "groupId": "software.amazon.awscdk",
-<<<<<<< HEAD
           "artifactId": "aws-cdk-lib",
           "versionSuffix": ".DEVPREVIEW"
-=======
-          "artifactId": "lib"
->>>>>>> 59d92019
         }
       },
       "python": {
