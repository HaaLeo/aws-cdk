import { EOL } from 'os';
import * as path from 'path';
import { IConstruct, Construct } from 'constructs';
import { CfnRepository } from './ecr.generated';
import { LifecycleRule, TagStatus } from './lifecycle';
import * as events from '../../aws-events';
import * as iam from '../../aws-iam';
import * as kms from '../../aws-kms';
import {
  Annotations,
  ArnFormat,
  IResource,
  Lazy,
  RemovalPolicy,
  Resource,
  Stack,
  Tags,
  Token,
  TokenComparison,
  CustomResource,
  CustomResourceProvider,
  builtInCustomResourceProviderNodeRuntime,
} from '../../core';

const AUTO_DELETE_IMAGES_RESOURCE_TYPE = 'Custom::ECRAutoDeleteImages';
const AUTO_DELETE_IMAGES_TAG = 'aws-cdk:auto-delete-images';
const REPO_ARN_SYMBOL = Symbol.for('@aws-cdk/aws-ecr.RepoArns');

/**
 * Represents an ECR repository.
 */
export interface IRepository extends IResource {
  /**
   * The name of the repository
   * @attribute
   */
  readonly repositoryName: string;

  /**
   * The ARN of the repository
   * @attribute
   */
  readonly repositoryArn: string;

  /**
   * The URI of this repository (represents the latest image):
   *
   *    ACCOUNT.dkr.ecr.REGION.amazonaws.com/REPOSITORY
   *
   * @attribute
   */
  readonly repositoryUri: string;

  /**
   * Returns the URI of the repository for a certain tag. Can be used in `docker push/pull`.
   *
   *    ACCOUNT.dkr.ecr.REGION.amazonaws.com/REPOSITORY[:TAG]
   *
   * @param tag Image tag to use (tools usually default to "latest" if omitted)
   */
  repositoryUriForTag(tag?: string): string;

  /**
   * Returns the URI of the repository for a certain digest. Can be used in `docker push/pull`.
   *
   *    ACCOUNT.dkr.ecr.REGION.amazonaws.com/REPOSITORY[@DIGEST]
   *
   * @param digest Image digest to use (tools usually default to the image with the "latest" tag if omitted)
   */
  repositoryUriForDigest(digest?: string): string;

  /**
   * Returns the URI of the repository for a certain tag or digest, inferring based on the syntax of the tag. Can be used in `docker push/pull`.
   *
   *    ACCOUNT.dkr.ecr.REGION.amazonaws.com/REPOSITORY[:TAG]
   *    ACCOUNT.dkr.ecr.REGION.amazonaws.com/REPOSITORY[@DIGEST]
   *
   * @param tagOrDigest Image tag or digest to use (tools usually default to the image with the "latest" tag if omitted)
   */
  repositoryUriForTagOrDigest(tagOrDigest?: string): string;

  /**
   * Add a policy statement to the repository's resource policy
   */
  addToResourcePolicy(statement: iam.PolicyStatement): iam.AddToResourcePolicyResult;

  /**
   * Grant the given principal identity permissions to perform the actions on this repository
   */
  grant(grantee: iam.IGrantable, ...actions: string[]): iam.Grant;

  /**
   * Grant the given identity permissions to read images in this repository.
   */
  grantRead(grantee: iam.IGrantable): iam.Grant;

  /**
   * Grant the given identity permissions to pull images in this repository.
   */
  grantPull(grantee: iam.IGrantable): iam.Grant;

  /**
   * Grant the given identity permissions to push images in this repository.
   */
  grantPush(grantee: iam.IGrantable): iam.Grant;

  /**
   * Grant the given identity permissions to pull and push images to this repository.
   */
  grantPullPush(grantee: iam.IGrantable): iam.Grant;

  /**
   * Define a CloudWatch event that triggers when something happens to this repository
   *
   * Requires that there exists at least one CloudTrail Trail in your account
   * that captures the event. This method will not create the Trail.
   *
   * @param id The id of the rule
   * @param options Options for adding the rule
   */
  onCloudTrailEvent(id: string, options?: events.OnEventOptions): events.Rule;

  /**
   * Defines an AWS CloudWatch event rule that can trigger a target when an image is pushed to this
   * repository.
   *
   * Requires that there exists at least one CloudTrail Trail in your account
   * that captures the event. This method will not create the Trail.
   *
   * @param id The id of the rule
   * @param options Options for adding the rule
   */
  onCloudTrailImagePushed(id: string, options?: OnCloudTrailImagePushedOptions): events.Rule;

  /**
   * Defines an AWS CloudWatch event rule that can trigger a target when the image scan is completed
   *
   *
   * @param id The id of the rule
   * @param options Options for adding the rule
   */
  onImageScanCompleted(id: string, options?: OnImageScanCompletedOptions): events.Rule;

  /**
   * Defines a CloudWatch event rule which triggers for repository events. Use
   * `rule.addEventPattern(pattern)` to specify a filter.
   */
  onEvent(id: string, options?: events.OnEventOptions): events.Rule;
}

/**
 * Base class for ECR repository. Reused between imported repositories and owned repositories.
 */
export abstract class RepositoryBase extends Resource implements IRepository {

  private readonly REPO_PULL_ACTIONS: string[] = [
    'ecr:BatchCheckLayerAvailability',
    'ecr:GetDownloadUrlForLayer',
    'ecr:BatchGetImage',
  ];

  // https://docs.aws.amazon.com/AmazonECR/latest/userguide/image-push.html#image-push-iam
  private readonly REPO_PUSH_ACTIONS: string[] = [
    'ecr:CompleteLayerUpload',
    'ecr:UploadLayerPart',
    'ecr:InitiateLayerUpload',
    'ecr:BatchCheckLayerAvailability',
    'ecr:PutImage',
  ];

  /**
   * The name of the repository
   */
  public abstract readonly repositoryName: string;

  /**
   * The ARN of the repository
   */
  public abstract readonly repositoryArn: string;

  /**
   * Add a policy statement to the repository's resource policy
   */
  public abstract addToResourcePolicy(statement: iam.PolicyStatement): iam.AddToResourcePolicyResult;

  /**
   * The URI of this repository (represents the latest image):
   *
   *    ACCOUNT.dkr.ecr.REGION.amazonaws.com/REPOSITORY
   *
   */
  public get repositoryUri() {
    return this.repositoryUriForTag();
  }

  /**
   * Returns the URL of the repository. Can be used in `docker push/pull`.
   *
   *    ACCOUNT.dkr.ecr.REGION.amazonaws.com/REPOSITORY[:TAG]
   *
   * @param tag Optional image tag
   */
  public repositoryUriForTag(tag?: string): string {
    const tagSuffix = tag ? `:${tag}` : '';
    return this.repositoryUriWithSuffix(tagSuffix);
  }

  /**
   * Returns the URL of the repository. Can be used in `docker push/pull`.
   *
   *    ACCOUNT.dkr.ecr.REGION.amazonaws.com/REPOSITORY[@DIGEST]
   *
   * @param digest Optional image digest
   */
  public repositoryUriForDigest(digest?: string): string {
    const digestSuffix = digest ? `@${digest}` : '';
    return this.repositoryUriWithSuffix(digestSuffix);
  }

  /**
   * Returns the URL of the repository. Can be used in `docker push/pull`.
   *
   *    ACCOUNT.dkr.ecr.REGION.amazonaws.com/REPOSITORY[:TAG]
   *    ACCOUNT.dkr.ecr.REGION.amazonaws.com/REPOSITORY[@DIGEST]
   *
   * @param tagOrDigest Optional image tag or digest (digests must start with `sha256:`)
   */
  public repositoryUriForTagOrDigest(tagOrDigest?: string): string {
    if (tagOrDigest?.startsWith('sha256:')) {
      return this.repositoryUriForDigest(tagOrDigest);
    } else {
      return this.repositoryUriForTag(tagOrDigest);
    }
  }

  /**
   * Returns the repository URI, with an appended suffix, if provided.
   * @param suffix An image tag or an image digest.
   * @private
   */
  private repositoryUriWithSuffix(suffix?: string): string {
    const parts = this.stack.splitArn(this.repositoryArn, ArnFormat.SLASH_RESOURCE_NAME);
    return `${parts.account}.dkr.ecr.${parts.region}.${this.stack.urlSuffix}/${this.repositoryName}${suffix}`;
  }

  /**
   * Define a CloudWatch event that triggers when something happens to this repository
   *
   * Requires that there exists at least one CloudTrail Trail in your account
   * that captures the event. This method will not create the Trail.
   *
   * @param id The id of the rule
   * @param options Options for adding the rule
   */
  public onCloudTrailEvent(id: string, options: events.OnEventOptions = {}): events.Rule {
    const rule = new events.Rule(this, id, options);
    rule.addTarget(options.target);
    rule.addEventPattern({
      source: ['aws.ecr'],
      detailType: ['AWS API Call via CloudTrail'],
      detail: {
        requestParameters: {
          repositoryName: [this.repositoryName],
        },
      },
    });
    return rule;
  }

  /**
   * Defines an AWS CloudWatch event rule that can trigger a target when an image is pushed to this
   * repository.
   *
   * Requires that there exists at least one CloudTrail Trail in your account
   * that captures the event. This method will not create the Trail.
   *
   * @param id The id of the rule
   * @param options Options for adding the rule
   */
  public onCloudTrailImagePushed(id: string, options: OnCloudTrailImagePushedOptions = {}): events.Rule {
    const rule = this.onCloudTrailEvent(id, options);
    rule.addEventPattern({
      detail: {
        eventName: ['PutImage'],
        requestParameters: {
          imageTag: options.imageTag ? [options.imageTag] : undefined,
        },
      },
    });
    return rule;
  }
  /**
   * Defines an AWS CloudWatch event rule that can trigger a target when an image scan is completed
   *
   *
   * @param id The id of the rule
   * @param options Options for adding the rule
   */
  public onImageScanCompleted(id: string, options: OnImageScanCompletedOptions = {}): events.Rule {
    const rule = new events.Rule(this, id, options);
    rule.addTarget(options.target);
    rule.addEventPattern({
      source: ['aws.ecr'],
      detailType: ['ECR Image Scan'],
      detail: {
        'repository-name': [this.repositoryName],
        'scan-status': ['COMPLETE'],
        'image-tags': options.imageTags ?? undefined,
      },
    });
    return rule;
  }

  /**
   * Defines a CloudWatch event rule which triggers for repository events. Use
   * `rule.addEventPattern(pattern)` to specify a filter.
   */
  public onEvent(id: string, options: events.OnEventOptions = {}) {
    const rule = new events.Rule(this, id, options);
    rule.addEventPattern({
      source: ['aws.ecr'],
      resources: [this.repositoryArn],
    });
    rule.addTarget(options.target);
    return rule;
  }

  /**
   * Grant the given principal identity permissions to perform the actions on this repository
   */
  public grant(grantee: iam.IGrantable, ...actions: string[]) {
    const crossAccountPrincipal = this.unsafeCrossAccountResourcePolicyPrincipal(grantee);
    if (crossAccountPrincipal) {
      // If the principal is from a different account,
      // that means addToPrincipalOrResource() will update the Resource Policy of this repo to trust that principal.
      // However, ECR verifies that the principal used in the Policy exists,
      // and will error out if it doesn't.
      // Because of that, if the principal is a newly created resource,
      // and there is not a dependency relationship between the Stacks of this repo and the principal,
      // trust the entire account of the principal instead
      // (otherwise, deploying this repo will fail).
      // To scope down the permissions as much as possible,
      // only trust principals from that account with a specific tag
      const crossAccountPrincipalStack = Stack.of(crossAccountPrincipal);
      const roleTag = `${crossAccountPrincipalStack.stackName}_${crossAccountPrincipal.node.addr}`;
      Tags.of(crossAccountPrincipal).add('aws-cdk:id', roleTag);
      this.addToResourcePolicy(new iam.PolicyStatement({
        actions,
        principals: [new iam.AccountPrincipal(crossAccountPrincipalStack.account)],
        conditions: {
          StringEquals: { 'aws:PrincipalTag/aws-cdk:id': roleTag },
        },
      }));

      return iam.Grant.addToPrincipal({
        grantee,
        actions,
        resourceArns: [this.repositoryArn],
        scope: this,
      });
    } else {
      return iam.Grant.addToPrincipalOrResource({
        grantee,
        actions,
        resourceArns: [this.repositoryArn],
        resourceSelfArns: [],
        resource: this,
      });
    }
  }

  /**
   * Grant the given identity permissions to read the images in this repository
   */
  public grantRead(grantee: iam.IGrantable): iam.Grant {
    return this.grant(grantee,
      'ecr:DescribeRepositories',
      'ecr:DescribeImages',
    );
  }

  /**
   * Grant the given identity permissions to use the images in this repository
   */
  public grantPull(grantee: iam.IGrantable) {
    const ret = this.grant(grantee, ...this.REPO_PULL_ACTIONS);

    iam.Grant.addToPrincipal({
      grantee,
      actions: ['ecr:GetAuthorizationToken'],
      resourceArns: ['*'],
      scope: this,
    });

    return ret;
  }

  /**
   * Grant the given identity permissions to use the images in this repository
   */
  public grantPush(grantee: iam.IGrantable) {
    const ret = this.grant(grantee, ...this.REPO_PUSH_ACTIONS);
    iam.Grant.addToPrincipal({
      grantee,
      actions: ['ecr:GetAuthorizationToken'],
      resourceArns: ['*'],
      scope: this,
    });

    return ret;
  }

  /**
   * Grant the given identity permissions to pull and push images to this repository.
   */
  public grantPullPush(grantee: iam.IGrantable) {
    const ret = this.grant(grantee,
      ...this.REPO_PULL_ACTIONS,
      ...this.REPO_PUSH_ACTIONS,
    );
    iam.Grant.addToPrincipal({
      grantee,
      actions: ['ecr:GetAuthorizationToken'],
      resourceArns: ['*'],
      scope: this,
    });

    return ret;
  }

  /**
   * Returns the resource that backs the given IAM grantee if we cannot put a direct reference
   * to the grantee in the resource policy of this ECR repository,
   * and 'undefined' in case we can.
   */
  private unsafeCrossAccountResourcePolicyPrincipal(grantee: iam.IGrantable): IConstruct | undefined {
    // A principal cannot be safely added to the Resource Policy of this ECR repository, if:
    // 1. The principal is from a different account, and
    // 2. The principal is a new resource (meaning, not just referenced), and
    // 3. The Stack this repo belongs to doesn't depend on the Stack the principal belongs to.

    // condition #1
    const principal = grantee.grantPrincipal;
    const principalAccount = principal.principalAccount;
    if (!principalAccount) {
      return undefined;
    }
    const repoAndPrincipalAccountCompare = Token.compareStrings(this.env.account, principalAccount);
    if (repoAndPrincipalAccountCompare === TokenComparison.BOTH_UNRESOLVED ||
        repoAndPrincipalAccountCompare === TokenComparison.SAME) {
      return undefined;
    }

    // condition #2
    if (!iam.principalIsOwnedResource(principal)) {
      return undefined;
    }

    // condition #3
    const principalStack = Stack.of(principal);
    if (this.stack.dependencies.includes(principalStack)) {
      return undefined;
    }

    return principal;
  }
}

/**
 * Options for the onCloudTrailImagePushed method
 */
export interface OnCloudTrailImagePushedOptions extends events.OnEventOptions {
  /**
   * Only watch changes to this image tag
   *
   * @default - Watch changes to all tags
   */
  readonly imageTag?: string;
}

/**
 * Options for the OnImageScanCompleted method
 */
export interface OnImageScanCompletedOptions extends events.OnEventOptions {
  /**
   * Only watch changes to the image tags specified.
   * Leave it undefined to watch the full repository.
   *
   * @default - Watch the changes to the repository with all image tags
   */
  readonly imageTags?: string[];
}

export interface RepositoryProps {
  /**
   * Name for this repository
   *
   * @default Automatically generated name.
   */
  readonly repositoryName?: string;

  /**
   * The kind of server-side encryption to apply to this repository.
   *
   * If you choose KMS, you can specify a KMS key via `encryptionKey`. If
   * encryptionKey is not specified, an AWS managed KMS key is used.
   *
   * @default - `KMS` if `encryptionKey` is specified, or `AES256` otherwise.
   */
  readonly encryption?: RepositoryEncryption;

  /**
   * External KMS key to use for repository encryption.
   *
   * The 'encryption' property must be either not specified or set to "KMS".
   * An error will be emitted if encryption is set to "AES256".
   *
   * @default - If encryption is set to `KMS` and this property is undefined,
   * an AWS managed KMS key is used.
   */
  readonly encryptionKey?: kms.IKey;

  /**
   * Life cycle rules to apply to this registry
   *
   * @default No life cycle rules
   */
  readonly lifecycleRules?: LifecycleRule[];

  /**
   * The AWS account ID associated with the registry that contains the repository.
   *
   * @see https://docs.aws.amazon.com/AmazonECR/latest/APIReference/API_PutLifecyclePolicy.html
   * @default The default registry is assumed.
   */
  readonly lifecycleRegistryId?: string;

  /**
   * Determine what happens to the repository when the resource/stack is deleted.
   *
   * @default RemovalPolicy.Retain
   */
  readonly removalPolicy?: RemovalPolicy;

  /**
   * Enable the scan on push when creating the repository
   *
   *  @default false
   */
  readonly imageScanOnPush?: boolean;

  /**
   * The tag mutability setting for the repository. If this parameter is omitted, the default setting of MUTABLE will be used which will allow image tags to be overwritten.
   *
   *  @default TagMutability.MUTABLE
   */
  readonly imageTagMutability?: TagMutability;

  /**
   * Whether all images should be automatically deleted when the repository is
   * removed from the stack or when the stack is deleted.
   *
   * Requires the `removalPolicy` to be set to `RemovalPolicy.DESTROY`.
   *
   * @default false
   */
  readonly autoDeleteImages?: boolean;
}

export interface RepositoryAttributes {
  readonly repositoryName: string;
  readonly repositoryArn: string;
}

/**
 * Define an ECR repository
 */
export class Repository extends RepositoryBase {
  /**
   * Import a repository
   */
  public static fromRepositoryAttributes(scope: Construct, id: string, attrs: RepositoryAttributes): IRepository {
    class Import extends RepositoryBase {
      public readonly repositoryName = attrs.repositoryName;
      public readonly repositoryArn = attrs.repositoryArn;

      public addToResourcePolicy(_statement: iam.PolicyStatement): iam.AddToResourcePolicyResult {
        // dropped
        return { statementAdded: false };
      }
    }

    return new Import(scope, id);
  }

  public static fromRepositoryArn(scope: Construct, id: string, repositoryArn: string): IRepository {

    // if repositoryArn is a token, the repository name is also required. this is because
    // repository names can include "/" (e.g. foo/bar/myrepo) and it is impossible to
    // parse the name from an ARN using CloudFormation's split/select.
    if (Token.isUnresolved(repositoryArn)) {
      throw new Error('"repositoryArn" is a late-bound value, and therefore "repositoryName" is required. Use `fromRepositoryAttributes` instead');
    }

    validateRepositoryArn();

    const repositoryName = repositoryArn.split('/').slice(1).join('/');

    class Import extends RepositoryBase {
      public repositoryName = repositoryName;
      public repositoryArn = repositoryArn;

      public addToResourcePolicy(_statement: iam.PolicyStatement): iam.AddToResourcePolicyResult {
        // dropped
        return { statementAdded: false };
      }
    }

    return new Import(scope, id, {
      environmentFromArn: repositoryArn,
    });

    function validateRepositoryArn() {
      const splitArn = repositoryArn.split(':');

      if (!splitArn[splitArn.length - 1].startsWith('repository/')) {
        throw new Error(`Repository arn should be in the format 'arn:<PARTITION>:ecr:<REGION>:<ACCOUNT>:repository/<NAME>', got ${repositoryArn}.`);
      }
    }
  }

  public static fromRepositoryName(scope: Construct, id: string, repositoryName: string): IRepository {
    class Import extends RepositoryBase {
      public repositoryName = repositoryName;
      public repositoryArn = Repository.arnForLocalRepository(repositoryName, scope);

      public addToResourcePolicy(_statement: iam.PolicyStatement): iam.AddToResourcePolicyResult {
        // dropped
        return { statementAdded: false };
      }
    }

    return new Import(scope, id);
  }

  /**
   * Returns an ECR ARN for a repository that resides in the same account/region
   * as the current stack.
   */
  public static arnForLocalRepository(repositoryName: string, scope: IConstruct, account?: string): string {
    return Stack.of(scope).formatArn({
      account,
      service: 'ecr',
      resource: 'repository',
      resourceName: repositoryName,
    });
  }

  private static validateRepositoryName(physicalName: string) {
    const repositoryName = physicalName;
    if (!repositoryName || Token.isUnresolved(repositoryName)) {
      // the name is a late-bound value, not a defined string,
      // so skip validation
      return;
    }

    const errors: string[] = [];

    // Rules codified from https://docs.aws.amazon.com/AWSCloudFormation/latest/UserGuide/aws-resource-ecr-repository.html
    if (repositoryName.length < 2 || repositoryName.length > 256) {
      errors.push('Repository name must be at least 2 and no more than 256 characters');
    }
    const isPatternMatch = /^(?:[a-z0-9]+(?:[._-][a-z0-9]+)*\/)*[a-z0-9]+(?:[._-][a-z0-9]+)*$/.test(repositoryName);
    if (!isPatternMatch) {
      errors.push('Repository name must follow the specified pattern: (?:[a-z0-9]+(?:[._-][a-z0-9]+)*/)*[a-z0-9]+(?:[._-][a-z0-9]+)*');
    }

    if (errors.length > 0) {
      throw new Error(`Invalid ECR repository name (value: ${repositoryName})${EOL}${errors.join(EOL)}`);
    }
  }

  public readonly repositoryName: string;
  public readonly repositoryArn: string;
  private readonly lifecycleRules = new Array<LifecycleRule>();
  private readonly registryId?: string;
  private policyDocument?: iam.PolicyDocument;
  private readonly _resource: CfnRepository;

  constructor(scope: Construct, id: string, props: RepositoryProps = {}) {
    super(scope, id, {
      physicalName: props.repositoryName,
    });

    Repository.validateRepositoryName(this.physicalName);

    const resource = new CfnRepository(this, 'Resource', {
      repositoryName: this.physicalName,
      // It says "Text", but they actually mean "Object".
      repositoryPolicyText: Lazy.any({ produce: () => this.policyDocument }),
      lifecyclePolicy: Lazy.any({ produce: () => this.renderLifecyclePolicy() }),
      imageScanningConfiguration: props.imageScanOnPush !== undefined ? { scanOnPush: props.imageScanOnPush } : undefined,
      imageTagMutability: props.imageTagMutability || undefined,
      encryptionConfiguration: this.parseEncryption(props),
    });
    this._resource = resource;

    if (props.autoDeleteImages) {
      if (props.removalPolicy !== RemovalPolicy.DESTROY) {
        throw new Error('Cannot use \'autoDeleteImages\' property on a repository without setting removal policy to \'DESTROY\'.');
      }
      this.enableAutoDeleteImages();
    }

    resource.applyRemovalPolicy(props.removalPolicy);

    this.registryId = props.lifecycleRegistryId;
    if (props.lifecycleRules) {
      props.lifecycleRules.forEach(this.addLifecycleRule.bind(this));
    }

    this.repositoryName = this.getResourceNameAttribute(resource.ref);
    this.repositoryArn = this.getResourceArnAttribute(resource.attrArn, {
      service: 'ecr',
      resource: 'repository',
      resourceName: this.physicalName,
    });

    this.node.addValidation({ validate: () => this.policyDocument?.validateForResourcePolicy() ?? [] });
  }

  /**
   * Add a policy statement to the repository's resource policy.
   *
   * While other resources policies in AWS either require or accept a resource section,
   * Cfn for ECR does not allow us to specify a resource policy.
   * It will fail if a resource section is present at all.
   */
  public addToResourcePolicy(statement: iam.PolicyStatement): iam.AddToResourcePolicyResult {
    if (statement.resources.length) {
      Annotations.of(this).addWarning('ECR resource policy does not allow resource statements.');
    }
    if (this.policyDocument === undefined) {
      this.policyDocument = new iam.PolicyDocument();
    }
    this.policyDocument.addStatements(statement);
    return { statementAdded: true, policyDependable: this.policyDocument };
  }

  /**
   * Add a life cycle rule to the repository
   *
   * Life cycle rules automatically expire images from the repository that match
   * certain conditions.
   */
  public addLifecycleRule(rule: LifecycleRule) {
    // Validate rule here so users get errors at the expected location
    if (rule.tagStatus === undefined) {
      rule = { ...rule, tagStatus: rule.tagPrefixList === undefined ? TagStatus.ANY : TagStatus.TAGGED };
    }

    if (rule.tagStatus === TagStatus.TAGGED && (rule.tagPrefixList === undefined || rule.tagPrefixList.length === 0)) {
      throw new Error('TagStatus.Tagged requires the specification of a tagPrefixList');
    }
    if (rule.tagStatus !== TagStatus.TAGGED && rule.tagPrefixList !== undefined) {
      throw new Error('tagPrefixList can only be specified when tagStatus is set to Tagged');
    }
    if ((rule.maxImageAge !== undefined) === (rule.maxImageCount !== undefined)) {
      throw new Error(`Life cycle rule must contain exactly one of 'maxImageAge' and 'maxImageCount', got: ${JSON.stringify(rule)}`);
    }

    if (rule.tagStatus === TagStatus.ANY && this.lifecycleRules.filter(r => r.tagStatus === TagStatus.ANY).length > 0) {
      throw new Error('Life cycle can only have one TagStatus.Any rule');
    }

    this.lifecycleRules.push({ ...rule });
  }

  /**
   * Render the life cycle policy object
   */
  private renderLifecyclePolicy(): CfnRepository.LifecyclePolicyProperty | undefined {
    const stack = Stack.of(this);
    let lifecyclePolicyText: any;

    if (this.lifecycleRules.length === 0 && !this.registryId) { return undefined; }

    if (this.lifecycleRules.length > 0) {
      lifecyclePolicyText = JSON.stringify(stack.resolve({
        rules: this.orderedLifecycleRules().map(renderLifecycleRule),
      }));
    }

    return {
      lifecyclePolicyText,
      registryId: this.registryId,
    };
  }

  /**
   * Return life cycle rules with automatic ordering applied.
   *
   * Also applies validation of the 'any' rule.
   */
  private orderedLifecycleRules(): LifecycleRule[] {
    if (this.lifecycleRules.length === 0) { return []; }

    const prioritizedRules = this.lifecycleRules.filter(r => r.rulePriority !== undefined && r.tagStatus !== TagStatus.ANY);
    const autoPrioritizedRules = this.lifecycleRules.filter(r => r.rulePriority === undefined && r.tagStatus !== TagStatus.ANY);
    const anyRules = this.lifecycleRules.filter(r => r.tagStatus === TagStatus.ANY);
    if (anyRules.length > 0 && anyRules[0].rulePriority !== undefined && autoPrioritizedRules.length > 0) {
      // Supporting this is too complex for very little value. We just prohibit it.
      throw new Error("Cannot combine prioritized TagStatus.Any rule with unprioritized rules. Remove rulePriority from the 'Any' rule.");
    }

    const prios = prioritizedRules.map(r => r.rulePriority!);
    let autoPrio = (prios.length > 0 ? Math.max(...prios) : 0) + 1;

    const ret = new Array<LifecycleRule>();
    for (const rule of prioritizedRules.concat(autoPrioritizedRules).concat(anyRules)) {
      ret.push({
        ...rule,
        rulePriority: rule.rulePriority ?? autoPrio++,
      });
    }

    // Do validation on the final array--might still be wrong because the user supplied all prios, but incorrectly.
    validateAnyRuleLast(ret);
    return ret;
  }

  /**
   * Set up key properties and return the Repository encryption property from the
   * user's configuration.
   */
  private parseEncryption(props: RepositoryProps): CfnRepository.EncryptionConfigurationProperty | undefined {

    // default based on whether encryptionKey is specified
    const encryptionType = props.encryption ?? (props.encryptionKey ? RepositoryEncryption.KMS : RepositoryEncryption.AES_256);

    // if encryption key is set, encryption must be set to KMS.
    if (encryptionType !== RepositoryEncryption.KMS && props.encryptionKey) {
      throw new Error(`encryptionKey is specified, so 'encryption' must be set to KMS (value: ${encryptionType.value})`);
    }

    if (encryptionType === RepositoryEncryption.AES_256) {
      return undefined;
    }

    if (encryptionType === RepositoryEncryption.KMS) {
      return {
        encryptionType: 'KMS',
        kmsKey: props.encryptionKey?.keyArn,
      };
    }

    throw new Error(`Unexpected 'encryptionType': ${encryptionType}`);
  }

  private enableAutoDeleteImages() {
    const firstTime = Stack.of(this).node.tryFindChild(`${AUTO_DELETE_IMAGES_RESOURCE_TYPE}CustomResourceProvider`) === undefined;
    const provider = CustomResourceProvider.getOrCreateProvider(this, AUTO_DELETE_IMAGES_RESOURCE_TYPE, {
      codeDirectory: path.join(__dirname, '..', '..', 'custom-resource-handlers', 'lib', 'aws-ecr', 'auto-delete-images-handler'),
      useCfnResponseWrapper: false,
      runtime: builtInCustomResourceProviderNodeRuntime(this),
      description: `Lambda function for auto-deleting images in ${this.repositoryName} repository.`,
    });

    if (firstTime) {
<<<<<<< HEAD
      const repoArns = [this._resource. attrArn];
=======
      const repoArns = [this._resource.attrArn];
>>>>>>> 30596fe9
      (provider as any)[REPO_ARN_SYMBOL] = repoArns;

      // Use a iam policy to allow the custom resource to list & delete
      // images in the repository and the ability to get all repositories to find the arn needed on delete.
      // We lazily produce a list of repositories associated with this custom resource provider.
      provider.addToRolePolicy({
        Effect: 'Allow',
        Action: [
          'ecr:BatchDeleteImage',
          'ecr:DescribeRepositories',
          'ecr:ListImages',
          'ecr:ListTagsForResource',
        ],
        Resource: Lazy.list({ produce: () => repoArns }),
      });
    } else {
      (provider as any)[REPO_ARN_SYMBOL].push(this._resource.attrArn);
    }

    const customResource = new CustomResource(this, 'AutoDeleteImagesCustomResource', {
      resourceType: AUTO_DELETE_IMAGES_RESOURCE_TYPE,
      serviceToken: provider.serviceToken,
      properties: {
        RepositoryName: Lazy.any({ produce: () => this.repositoryName }),
      },
    });
    customResource.node.addDependency(this);

    // We also tag the repository to record the fact that we want it autodeleted.
    // The custom resource will check this tag before actually doing the delete.
    // Because tagging and untagging will ALWAYS happen before the CR is deleted,
    // we can set `autoDeleteImages: false` without the removal of the CR emptying
    // the repository as a side effect.
    Tags.of(this._resource).add(AUTO_DELETE_IMAGES_TAG, 'true');
  }
}

function validateAnyRuleLast(rules: LifecycleRule[]) {
  const anyRules = rules.filter(r => r.tagStatus === TagStatus.ANY);
  if (anyRules.length === 1) {
    const maxPrio = Math.max(...rules.map(r => r.rulePriority!));
    if (anyRules[0].rulePriority !== maxPrio) {
      throw new Error(`TagStatus.Any rule must have highest priority, has ${anyRules[0].rulePriority} which is smaller than ${maxPrio}`);
    }
  }
}

/**
 * Render the lifecycle rule to JSON
 */
function renderLifecycleRule(rule: LifecycleRule) {
  return {
    rulePriority: rule.rulePriority,
    description: rule.description,
    selection: {
      tagStatus: rule.tagStatus || TagStatus.ANY,
      tagPrefixList: rule.tagPrefixList,
      countType: rule.maxImageAge !== undefined ? CountType.SINCE_IMAGE_PUSHED : CountType.IMAGE_COUNT_MORE_THAN,
      countNumber: rule.maxImageAge?.toDays() ?? rule.maxImageCount,
      countUnit: rule.maxImageAge !== undefined ? 'days' : undefined,
    },
    action: {
      type: 'expire',
    },
  };
}

/**
 * Select images based on counts
 */
const enum CountType {
  /**
   * Set a limit on the number of images in your repository
   */
  IMAGE_COUNT_MORE_THAN = 'imageCountMoreThan',

  /**
   * Set an age limit on the images in your repository
   */
  SINCE_IMAGE_PUSHED = 'sinceImagePushed',
}

/**
 * The tag mutability setting for your repository.
 */
export enum TagMutability {
  /**
   * allow image tags to be overwritten.
   */
  MUTABLE = 'MUTABLE',

  /**
   * all image tags within the repository will be immutable which will prevent them from being overwritten.
   */
  IMMUTABLE = 'IMMUTABLE',

}

/**
 * Indicates whether server-side encryption is enabled for the object, and whether that encryption is
 * from the AWS Key Management Service (AWS KMS) or from Amazon S3 managed encryption (SSE-S3).
 * @see https://docs.aws.amazon.com/AmazonS3/latest/dev/UsingMetadata.html#SysMetadata
 */
export class RepositoryEncryption {
  /**
   * 'AES256'
   */
  public static readonly AES_256 = new RepositoryEncryption('AES256');
  /**
   * 'KMS'
   */
  public static readonly KMS = new RepositoryEncryption('KMS');

  /**
   * @param value the string value of the encryption
   */
  protected constructor(public readonly value: string) { }
}<|MERGE_RESOLUTION|>--- conflicted
+++ resolved
@@ -867,11 +867,7 @@
     });
 
     if (firstTime) {
-<<<<<<< HEAD
-      const repoArns = [this._resource. attrArn];
-=======
       const repoArns = [this._resource.attrArn];
->>>>>>> 30596fe9
       (provider as any)[REPO_ARN_SYMBOL] = repoArns;
 
       // Use a iam policy to allow the custom resource to list & delete
